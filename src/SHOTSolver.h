/**
   The Supporting Hyperplane Optimization Toolkit (SHOT).

   @author Andreas Lundell, Åbo Akademi University

   @section LICENSE
   This software is licensed under the Eclipse Public License 2.0.
   Please see the README and LICENSE files for more information.
*/

#pragma once

#include "Shared.h"

#include "ModelingSystem/IModelingSystem.h"
#include "ModelingSystem/ModelingSystemOS.h"

#include "SolutionStrategy/ISolutionStrategy.h"
#include "SolutionStrategy/SolutionStrategySingleTree.h"
#include "SolutionStrategy/SolutionStrategyMultiTree.h"
#include "SolutionStrategy/SolutionStrategyMIQCQP.h"
#include "SolutionStrategy/SolutionStrategyNLP.h"

#include "TaskHandler.h"

#ifdef HAS_GAMS
#include "ModelingSystem/ModelingSystemGAMS.h"
#endif

namespace SHOT
{
class SHOTSolver
{
private:
    std::unique_ptr<ISolutionStrategy> solutionStrategy;

    void initializeSettings();
    void verifySettings();

    void initializeDebugMode();

    bool isProblemInitialized = false;
    bool isProblemSolved = false;

    EnvironmentPtr env;

public:
    SHOTSolver(std::shared_ptr<spdlog::sinks::sink> consoleSink = NULL);
    SHOTSolver(EnvironmentPtr environment);
    ~SHOTSolver();

    inline EnvironmentPtr getEnvironment() { return env; };

    bool setOptions(std::string fileName);

    bool setProblem(std::string fileName);
    bool setProblem(ProblemPtr problem, ModelingSystemPtr modelingSystem);

    bool selectStrategy();

    bool solveProblem();

<<<<<<< HEAD
    std::string getOptionsOSoL();
    std::string getOptions();
=======
    template <typename Callback> inline void registerCallback(const E_EventType& event, Callback&& callback)
    {
        env->events->registerCallback(event, callback);
    }

    // extern template void registerCallback(const E_EventType& event, std::function&& callback);

    std::string getOSoL();
    std::string getGAMSOptFile();
>>>>>>> e63ba0dc

    std::string getResultsOSrL();
    std::string getResultsTrace();

    void updateSetting(std::string name, std::string category, std::string value);
    void updateSetting(std::string name, std::string category, int value);
    void updateSetting(std::string name, std::string category, bool value);
    void updateSetting(std::string name, std::string category, double value);

    double getDualBound();
    double getPrimalBound();
    double getAbsoluteObjectiveGap();
    double getRelativeObjectiveGap();

    int getNumberOfPrimalSolutions();
    PrimalSolution getPrimalSolution();
    std::vector<PrimalSolution> getPrimalSolutions();

    E_TerminationReason getTerminationReason();
};
} // namespace SHOT<|MERGE_RESOLUTION|>--- conflicted
+++ resolved
@@ -60,10 +60,6 @@
 
     bool solveProblem();
 
-<<<<<<< HEAD
-    std::string getOptionsOSoL();
-    std::string getOptions();
-=======
     template <typename Callback> inline void registerCallback(const E_EventType& event, Callback&& callback)
     {
         env->events->registerCallback(event, callback);
@@ -73,7 +69,6 @@
 
     std::string getOSoL();
     std::string getGAMSOptFile();
->>>>>>> e63ba0dc
 
     std::string getResultsOSrL();
     std::string getResultsTrace();
