/**
   The Supporting Hyperplane Optimization Toolkit (SHOT).

   @author Andreas Lundell, Åbo Akademi University

   @section LICENSE
   This software is licensed under the Eclipse Public License 2.0.
   Please see the README and LICENSE files for more information.
*/

#include "Problem.h"
#include "../Enums.h"
#include "../Output.h"
#include "../Settings.h"
#include "../Timing.h"
#include "../Utilities.h"
#include "../Model/Simplifications.h"

#include "../Tasks/TaskReformulateProblem.h"

namespace SHOT
{

void Problem::updateConstraints()
{
    NumericConstraints auxConstraints;

    env->output->outputTrace(" Swapping bounds");
    for(auto& C : numericConstraints)
    {
        if(C->valueLHS > C->valueRHS)
            std::swap(C->valueRHS, C->valueLHS);
    }

    env->output->outputTrace(" Standardizing linear constraints");
    for(auto& C : linearConstraints)
    {
        if(C->valueRHS == SHOT_DBL_MAX && C->valueLHS != SHOT_DBL_MIN)
        {
            if(C->valueRHS != 0.0)
                C->valueRHS = -C->valueLHS;

            C->valueLHS = SHOT_DBL_MIN;

            for(auto& T : C->linearTerms)
                T->coefficient *= -1.0;

            C->constant *= -1.0;
        }
    }

    auto useNonconvexQuadraticStrategy = static_cast<ES_QuadraticProblemStrategy>(env->settings->getSetting<int>(
                                             "Reformulation.Quadratics.Strategy", "Model"))
        != ES_QuadraticProblemStrategy::NonconvexQuadraticallyConstrained;

    env->output->outputTrace(" Standardizing quadratic constraints");
    for(auto& C : quadraticConstraints)
    {
        if(C->valueRHS == SHOT_DBL_MAX && C->valueLHS != SHOT_DBL_MIN)
        {
            if(C->valueRHS != 0.0)
                C->valueRHS = -C->valueLHS;

            C->valueLHS = SHOT_DBL_MIN;

            for(auto& T : C->linearTerms)
                T->coefficient *= -1.0;

            for(auto& T : C->quadraticTerms)
                T->coefficient *= -1.0;

            C->constant *= -1.0;
        }
        else if(C->valueLHS != SHOT_DBL_MIN && C->valueRHS != SHOT_DBL_MAX && useNonconvexQuadraticStrategy)
        {
            double valueLHS = C->valueLHS;
            C->valueLHS = SHOT_DBL_MIN;

            auto auxConstraint = std::make_shared<QuadraticConstraint>();

            auxConstraint->constant = -C->constant;

            if(valueLHS != 0.0)
                auxConstraint->valueRHS = -valueLHS;
            else
                auxConstraint->valueRHS = 0.0;

            auxConstraint->name = C->name + "_rf";
            auxConstraint->ownerProblem = C->ownerProblem;
            auxConstraint->index = this->numericConstraints.size() - 1;

            for(auto& T : C->linearTerms)
                auxConstraint->add(std::make_shared<LinearTerm>(-1.0 * T->coefficient, T->variable));

            for(auto& T : C->quadraticTerms)
                auxConstraint->add(
                    std::make_shared<QuadraticTerm>(-1.0 * T->coefficient, T->firstVariable, T->secondVariable));

            auxConstraint->updateProperties();
            auxConstraints.push_back(auxConstraint);
        }
    }

    env->output->outputTrace(" Standardizing nonlinear constraints");
    for(auto& C : nonlinearConstraints)
    {
        C->variablesInNonlinearExpression.clear();

        if(C->valueRHS == SHOT_DBL_MAX && C->valueLHS != SHOT_DBL_MIN)
        {
            if(C->valueRHS != 0.0)
                C->valueRHS = -C->valueLHS;

            C->valueLHS = SHOT_DBL_MIN;

            for(auto& T : C->linearTerms)
                T->coefficient *= -1.0;

            for(auto& T : C->quadraticTerms)
                T->coefficient *= -1.0;

            for(auto& T : C->monomialTerms)
                T->coefficient *= -1.0;

            for(auto& T : C->signomialTerms)
                T->coefficient *= -1.0;

            if(C->nonlinearExpression)
                C->nonlinearExpression = simplify(std::make_shared<ExpressionNegate>(C->nonlinearExpression));

            C->constant *= -1.0;
        }
        /*else if(C->valueLHS == C->valueRHS
            && ((C->getConstraintFunctionBounds().u() <= 0 && C->properties.convexity == E_Convexity::Convex)
                || (C->getConstraintFunctionBounds().l() >= 0 && C->properties.convexity == E_Convexity::Concave)))
        {
            // Will rewrite as ()^2 <=c^2

            auto auxConstraint = std::make_shared<NonlinearConstraint>(
                this->numericConstraints.size(), C->name + "_eqrf", SHOT_DBL_MIN, C->valueRHS * C->valueRHS);

            auxConstraint->properties.classification = E_ConstraintClassification::Nonlinear;

            if(C->constant != 0.0)
                auxConstraint->add(std::make_shared<ExpressionConstant>(C->constant));

            if(C->properties.hasLinearTerms)
            {
                for(auto& LT : std::dynamic_pointer_cast<LinearConstraint>(C)->linearTerms)
                {
                    if(LT->coefficient == 1.0)
                        auxConstraint->add(std::make_shared<ExpressionVariable>(LT->variable));
                    else
                    {
                        auxConstraint->add(
                            std::make_shared<ExpressionProduct>(std::make_shared<ExpressionConstant>(LT->coefficient),
                                std::make_shared<ExpressionVariable>(LT->variable)));
                    }
                }
            }

            if(C->properties.hasQuadraticTerms)
            {
                for(auto& QT : std::dynamic_pointer_cast<QuadraticConstraint>(C)->quadraticTerms)
                {
                    NonlinearExpressions product;

                    if(QT->coefficient != 1.0)
                        product.push_back(std::make_shared<ExpressionConstant>(QT->coefficient));

                    product.push_back(std::make_shared<ExpressionVariable>(QT->firstVariable));
                    product.push_back(std::make_shared<ExpressionVariable>(QT->secondVariable));

                    C->add(std::make_shared<ExpressionProduct>(product));
                }
            }

            if(C->properties.hasMonomialTerms)
            {
                for(auto& MT : std::dynamic_pointer_cast<NonlinearConstraint>(C)->monomialTerms)
                {
                    NonlinearExpressions product;

                    if(MT->coefficient != 1.0)
                        product.push_back(std::make_shared<ExpressionConstant>(MT->coefficient));

                    for(auto& VAR : MT->variables)
                        product.push_back(std::make_shared<ExpressionVariable>(VAR));

                    C->add(std::make_shared<ExpressionProduct>(product));
                }
            }

            if(C->properties.hasSignomialTerms)
            {
                for(auto& ST : std::dynamic_pointer_cast<NonlinearConstraint>(C)->signomialTerms)
                {
                    NonlinearExpressions product;

                    if(ST->coefficient != 1.0)
                        product.push_back(std::make_shared<ExpressionConstant>(ST->coefficient));

                    for(auto& E : ST->elements)
                    {
                        if(E->power == 1.0)
                            product.push_back(std::make_shared<ExpressionVariable>(E->variable));
                        else if(E->power == 2.0)
                            product.push_back(
                                std::make_shared<ExpressionSquare>(std::make_shared<ExpressionVariable>(E->variable)));
                        else
                            product.push_back(
                                std::make_shared<ExpressionPower>(std::make_shared<ExpressionVariable>(E->variable),
                                    std::make_shared<ExpressionConstant>(E->power)));
                    }

                    C->add(std::make_shared<ExpressionProduct>(product));
                }
            }

            if(C->properties.hasNonlinearExpression)
            {
                auxConstraint->add(copyNonlinearExpression(
                    std::dynamic_pointer_cast<NonlinearConstraint>(C)->nonlinearExpression.get(), this));
            }

            auxConstraint->nonlinearExpression = std::make_shared<ExpressionSquare>(auxConstraint->nonlinearExpression);

            auxConstraint->ownerProblem = C->ownerProblem;

            auxConstraint->updateProperties();

            // We know this is a convex constraint
            auxConstraint->properties.convexity = E_Convexity::Convex;
            auxConstraints.push_back(auxConstraint);
        }*/
        else if(C->valueLHS != SHOT_DBL_MIN && C->valueRHS != SHOT_DBL_MAX)
        {
            double valueLHS = C->valueLHS;
            C->valueLHS = SHOT_DBL_MIN;

            auto auxConstraint = std::make_shared<NonlinearConstraint>();

            auxConstraint->constant = -C->constant;

            if(valueLHS != 0.0)
                auxConstraint->valueRHS = -valueLHS;
            else
                auxConstraint->valueRHS = 0.0;

            auxConstraint->name = C->name + "_rf";
            auxConstraint->ownerProblem = C->ownerProblem;
            auxConstraint->index = this->numericConstraints.size() - 1;

            for(auto& T : C->linearTerms)
                auxConstraint->add(std::make_shared<LinearTerm>(-1.0 * T->coefficient, T->variable));

            for(auto& T : C->quadraticTerms)
                auxConstraint->add(
                    std::make_shared<QuadraticTerm>(-1.0 * T->coefficient, T->firstVariable, T->secondVariable));

            for(auto& T : C->monomialTerms)
                auxConstraint->add(std::make_shared<MonomialTerm>(-1.0 * T->coefficient, T->variables));

            for(auto& T : C->signomialTerms)
                auxConstraint->add(std::make_shared<SignomialTerm>(-1.0 * T->coefficient, T->elements));

            if(C->nonlinearExpression)
                auxConstraint->nonlinearExpression = simplify(
                    std::make_shared<ExpressionNegate>(copyNonlinearExpression(C->nonlinearExpression.get(), this)));

            auxConstraint->updateProperties();
            auxConstraints.push_back(auxConstraint);
        }
    }

    env->output->outputTrace(" Adding auxiliary constraints");
    for(auto& C : auxConstraints)
        this->add(C);

    this->objectiveFunction->takeOwnership(shared_from_this());

    env->output->outputTrace(" Updating all constraints");
    for(auto& C : numericConstraints)
    {
        C->updateProperties();
        C->takeOwnership(shared_from_this());
    }
}

void Problem::updateConvexity()
{
    bool assumeConvex = env->settings->getSetting<bool>("Convexity.AssumeConvex", "Model");

    if(assumeConvex && objectiveFunction->properties.convexity != E_Convexity::Linear)
        objectiveFunction->properties.convexity
            = (objectiveFunction->properties.isMinimize) ? E_Convexity::Convex : E_Convexity::Concave;

    for(auto& C : numericConstraints)
    {
        if(assumeConvex && C->properties.convexity != E_Convexity::Linear)
            C->properties.convexity = E_Convexity::Convex;
    }

    if(assumeConvex)
    {
        properties.convexity = E_ProblemConvexity::Convex;
    }
    else
    {
        if(objectiveFunction->properties.isMinimize
            && (objectiveFunction->properties.convexity == E_Convexity::Linear
                || objectiveFunction->properties.convexity == E_Convexity::Convex))
        {
            properties.convexity = E_ProblemConvexity::Convex;
        }
        else if(objectiveFunction->properties.isMaximize
            && (objectiveFunction->properties.convexity == E_Convexity::Linear
                || objectiveFunction->properties.convexity == E_Convexity::Concave))
        {
            properties.convexity = E_ProblemConvexity::Convex;
        }
        else if(objectiveFunction->properties.convexity == E_Convexity::Nonconvex)
        {
            properties.convexity = E_ProblemConvexity::Nonconvex;
        }
        else if(objectiveFunction->properties.convexity == E_Convexity::Unknown)
        {
            properties.convexity = E_ProblemConvexity::Nonconvex;
        }

        if(properties.convexity == E_ProblemConvexity::Convex)
        {
            for(auto& C : quadraticConstraints)
            {
                if(C->properties.convexity != E_Convexity::Linear && C->properties.convexity != E_Convexity::Convex)
                {
                    properties.convexity = E_ProblemConvexity::Nonconvex;
                    break;
                }
            }

            if(properties.convexity != E_ProblemConvexity::Nonconvex)
            {
                for(auto& C : nonlinearConstraints)
                {
                    if(C->properties.convexity != E_Convexity::Linear && C->properties.convexity != E_Convexity::Convex)
                    {
                        properties.convexity = E_ProblemConvexity::Nonconvex;
                        break;
                    }
                }
            }
        }
    }
}

void Problem::updateVariableBounds()
{
    auto numVariables = allVariables.size();

    // Update bound vectors
    if(variableLowerBounds.size() != numVariables)
        variableLowerBounds.resize(numVariables);

    if(variableUpperBounds.size() != numVariables)
        variableUpperBounds.resize(numVariables);

    if(variableBounds.size() != numVariables)
        variableBounds.resize(numVariables);

    for(size_t i = 0; i < numVariables; i++)
    {
        if(allVariables[i]->properties.type == E_VariableType::Integer && allVariables[i]->lowerBound > -1
            && allVariables[i]->upperBound < 2 && allVariables[i]->lowerBound != allVariables[i]->upperBound)
        {
            allVariables[i]->properties.type = E_VariableType::Binary;
            allVariables[i]->lowerBound = 0.0;
            allVariables[i]->upperBound = 1.0;
        }

        variableLowerBounds[i] = allVariables[i]->lowerBound;
        variableUpperBounds[i] = allVariables[i]->upperBound;
        variableBounds[i] = Interval(variableLowerBounds[i], variableUpperBounds[i]);
    }
}

void Problem::updateVariables()
{
    allVariables.sortByIndex();
    allVariables.sortByIndex();
    allVariables.sortByIndex();
    realVariables.sortByIndex();
    binaryVariables.sortByIndex();
    integerVariables.sortByIndex();
    semicontinuousVariables.sortByIndex();
    semiintegerVariables.sortByIndex();
    auxiliaryVariables.sortByIndex();

    nonlinearVariables.clear();
    nonlinearExpressionVariables.clear();

    // Reset variable properties
    for(auto& V : allVariables)
    {
        V->properties.isNonlinear = false;
        V->properties.inObjectiveFunction = false;
        V->properties.inLinearConstraints = false;
        V->properties.inQuadraticConstraints = false;
        V->properties.inNonlinearConstraints = false;
        V->properties.inMonomialTerms = false;
        V->properties.inSignomialTerms = false;
        V->properties.inNonlinearExpression = false;
    }

    updateVariableBounds();

    if(objectiveFunction->properties.hasLinearTerms)
    {
        for(auto& T : std::dynamic_pointer_cast<LinearObjectiveFunction>(objectiveFunction)->linearTerms)
        {
            T->variable->properties.inObjectiveFunction = true;
            T->variable->properties.inLinearTerms = true;
        }
    }

    if(objectiveFunction->properties.hasQuadraticTerms)
    {
        for(auto& T : std::dynamic_pointer_cast<QuadraticObjectiveFunction>(objectiveFunction)->quadraticTerms)
        {
            T->firstVariable->properties.inObjectiveFunction = true;
            T->secondVariable->properties.inObjectiveFunction = true;
            T->firstVariable->properties.inQuadraticTerms = true;
            T->secondVariable->properties.inQuadraticTerms = true;
            T->firstVariable->properties.isNonlinear = true;
            T->secondVariable->properties.isNonlinear = true;
        }
    }

    if(objectiveFunction->properties.hasMonomialTerms)
    {
        for(auto& T : std::dynamic_pointer_cast<NonlinearObjectiveFunction>(objectiveFunction)->monomialTerms)
        {
            for(auto& V : T->variables)
            {
                V->properties.inObjectiveFunction = true;
                V->properties.inMonomialTerms = true;
                V->properties.isNonlinear = true;
            }
        }
    }

    if(objectiveFunction->properties.hasSignomialTerms)
    {
        for(auto& T : std::dynamic_pointer_cast<NonlinearObjectiveFunction>(objectiveFunction)->signomialTerms)
        {
            for(auto& E : T->elements)
            {
                E->variable->properties.inObjectiveFunction = true;
                E->variable->properties.inSignomialTerms = true;
                E->variable->properties.isNonlinear = true;
            }
        }
    }

    if(objectiveFunction->properties.hasNonlinearExpression)
    {
        for(auto& V :
            std::dynamic_pointer_cast<NonlinearObjectiveFunction>(objectiveFunction)->variablesInNonlinearExpression)
        {
            V->properties.inObjectiveFunction = true;
            V->properties.inNonlinearExpression = true;

            V->properties.isNonlinear = true;
        }
    }

    for(auto& C : linearConstraints)
    {
        for(auto& T : C->linearTerms)
        {
            T->variable->properties.inLinearConstraints = true;
            T->variable->properties.inLinearTerms = true;
            T->variable->properties.inNumberOfLinearTerms++;
        }
    }

    for(auto& C : quadraticConstraints)
    {
        for(auto& T : C->linearTerms)
        {
            T->variable->properties.inLinearTerms = true;
            T->variable->properties.inQuadraticConstraints = true;
            T->variable->properties.inNumberOfLinearTerms++;
        }

        for(auto& T : C->quadraticTerms)
        {
            T->firstVariable->properties.inQuadraticConstraints = true;
            T->secondVariable->properties.inQuadraticConstraints = true;
            T->firstVariable->properties.inQuadraticTerms = true;
            T->secondVariable->properties.inQuadraticTerms = true;
            T->firstVariable->properties.isNonlinear = true;
            T->secondVariable->properties.isNonlinear = true;
        }
    }

    for(auto& C : nonlinearConstraints)
    {
        for(auto& T : C->linearTerms)
        {
            T->variable->properties.inLinearTerms = true;
            T->variable->properties.inNonlinearConstraints = true;
            T->variable->properties.inNumberOfLinearTerms++;
        }

        for(auto& T : C->quadraticTerms)
        {
            T->firstVariable->properties.inQuadraticTerms = true;
            T->secondVariable->properties.inQuadraticTerms = true;
            T->firstVariable->properties.inNonlinearConstraints = true;
            T->secondVariable->properties.inNonlinearConstraints = true;
            T->firstVariable->properties.isNonlinear = true;
            T->secondVariable->properties.isNonlinear = true;
        }

        for(auto& V : C->variablesInMonomialTerms)
        {
            V->properties.inMonomialTerms = true;
            V->properties.inNonlinearConstraints = true;
            V->properties.isNonlinear = true;
        }

        for(auto& V : C->variablesInSignomialTerms)
        {
            V->properties.inSignomialTerms = true;
            V->properties.inNonlinearConstraints = true;
            V->properties.isNonlinear = true;
        }

        for(auto& V : C->variablesInNonlinearExpression)
        {
            V->properties.inNonlinearExpression = true;
            V->properties.inNonlinearConstraints = true;
            V->properties.isNonlinear = true;
        }
    }

    for(auto& V : allVariables)
    {
        if(V->properties.isNonlinear)
            nonlinearVariables.push_back(V);

        if(V->properties.inNonlinearExpression)
            nonlinearExpressionVariables.push_back(V);

        assert(!V->properties.isNonlinear
            || (V->properties.isNonlinear
                && (V->properties.inQuadraticTerms || V->properties.inMonomialTerms || V->properties.inSignomialTerms
                    || V->properties.inNonlinearExpression)));
    }

    allVariables.takeOwnership(shared_from_this());
    auxiliaryVariables.takeOwnership(shared_from_this());

    variablesUpdated = true;
}

void Problem::updateProperties()
{
    env->output->outputTrace("Started updating properties of problem");
    objectiveFunction->updateProperties();

    env->output->outputTrace("Updating constraints");
    updateConstraints();
    env->output->outputTrace("Updating variables");
    updateVariables();
    env->output->outputTrace("Updating convexity");
    updateConvexity();

    properties.numberOfVariables = allVariables.size();
    properties.numberOfRealVariables = realVariables.size();
    properties.numberOfBinaryVariables = binaryVariables.size();
    properties.numberOfIntegerVariables = integerVariables.size();
    properties.numberOfSemicontinuousVariables = semicontinuousVariables.size();
    properties.numberOfSemiintegerVariables = semiintegerVariables.size();
    properties.numberOfDiscreteVariables = properties.numberOfBinaryVariables + properties.numberOfIntegerVariables
        + properties.numberOfSemiintegerVariables;
    properties.numberOfNonlinearVariables = nonlinearVariables.size();
    properties.numberOfVariablesInNonlinearExpressions = nonlinearExpressionVariables.size();
    properties.numberOfAuxiliaryVariables = auxiliaryVariables.size();

    if(auxiliaryObjectiveVariable)
        properties.numberOfAuxiliaryVariables++;

    assert(properties.numberOfVariables
        == properties.numberOfRealVariables + properties.numberOfDiscreteVariables
            + properties.numberOfSemicontinuousVariables);

    properties.numberOfNumericConstraints = numericConstraints.size();
    properties.numberOfLinearConstraints = linearConstraints.size();

    bool isObjNonlinear = (objectiveFunction->properties.classification > E_ObjectiveFunctionClassification::Quadratic
        && (objectiveFunction->properties.hasQuadraticTerms || objectiveFunction->properties.hasMonomialTerms
            || objectiveFunction->properties.hasSignomialTerms
            || objectiveFunction->properties.hasNonlinearExpression));
    bool isObjQuadratic = (objectiveFunction->properties.classification == E_ObjectiveFunctionClassification::Quadratic
        && objectiveFunction->properties.hasQuadraticTerms);

    properties.numberOfQuadraticConstraints = 0;
    properties.numberOfConvexQuadraticConstraints = 0;
    properties.numberOfNonconvexQuadraticConstraints = 0;

    for(auto& C : quadraticConstraints)
    {
        if(C->properties.hasQuadraticTerms)
        {
            properties.numberOfQuadraticConstraints++;

            if(C->properties.convexity == E_Convexity::Convex)
                properties.numberOfConvexQuadraticConstraints++;
            else
                properties.numberOfNonconvexQuadraticConstraints++;
        }
    }

    properties.numberOfNonlinearConstraints = 0;
    properties.numberOfConvexNonlinearConstraints = 0;
    properties.numberOfNonconvexNonlinearConstraints = 0;
    properties.numberOfNonlinearExpressions = 0;

    for(auto& C : nonlinearConstraints)
    {
        if(C->properties.hasQuadraticTerms || C->properties.hasMonomialTerms || C->properties.hasSignomialTerms
            || C->properties.hasNonlinearExpression)
        {
            properties.numberOfNonlinearConstraints++;

            if(C->properties.convexity == E_Convexity::Convex)
                properties.numberOfConvexNonlinearConstraints++;
            else
                properties.numberOfNonconvexNonlinearConstraints++;
        }

        if(C->properties.hasNonlinearExpression)
            properties.numberOfNonlinearExpressions++;
    }

    if(objectiveFunction->properties.hasNonlinearExpression)
        properties.numberOfNonlinearExpressions++;

    assert(properties.numberOfNumericConstraints
        == properties.numberOfLinearConstraints + properties.numberOfQuadraticConstraints
            + properties.numberOfNonlinearConstraints);

    bool areConstrsNonlinear = (properties.numberOfNonlinearConstraints > 0);
    bool areConstrsQuadratic = (properties.numberOfQuadraticConstraints > 0);

    properties.numberOfSpecialOrderedSets = specialOrderedSets.size();

    properties.isDiscrete = (properties.numberOfDiscreteVariables > 0 || properties.numberOfSemicontinuousVariables > 0
        || properties.numberOfSpecialOrderedSets > 0 || properties.numberOfSemiintegerVariables > 0);

    if(areConstrsNonlinear || isObjNonlinear)
        properties.isNonlinear = true;

    if(properties.isDiscrete)
    {
        if(areConstrsNonlinear || isObjNonlinear)
        {
            properties.isMINLPProblem = true;
            properties.isNLPProblem = false;
            properties.isMIQPProblem = false;
            properties.isQPProblem = false;
            properties.isMIQCQPProblem = false;
            properties.isQCQPProblem = false;
            properties.isMILPProblem = false;
            properties.isLPProblem = false;
        }
        else if(areConstrsQuadratic)
        {
            properties.isMINLPProblem = false;
            properties.isNLPProblem = false;
            properties.isMIQPProblem = false;
            properties.isQPProblem = false;
            properties.isMIQCQPProblem = true;
            properties.isQCQPProblem = false;
            properties.isMILPProblem = false;
            properties.isLPProblem = false;
        }
        else if(isObjQuadratic)
        {
            properties.isMINLPProblem = false;
            properties.isNLPProblem = false;
            properties.isMIQPProblem = true;
            properties.isQPProblem = false;
            properties.isMIQCQPProblem = false;
            properties.isQCQPProblem = false;
            properties.isMILPProblem = false;
            properties.isLPProblem = false;
        }
        else
        {
            properties.isMINLPProblem = false;
            properties.isNLPProblem = false;
            properties.isMIQPProblem = false;
            properties.isQPProblem = false;
            properties.isMIQCQPProblem = false;
            properties.isQCQPProblem = false;
            properties.isMILPProblem = true;
            properties.isLPProblem = false;
        }
    }
    else
    {
        properties.isDiscrete = false;

        if(areConstrsNonlinear || isObjNonlinear)
        {
            properties.isMINLPProblem = false;
            properties.isNLPProblem = true;
            properties.isMIQPProblem = false;
            properties.isQPProblem = false;
            properties.isMIQCQPProblem = false;
            properties.isQCQPProblem = false;
            properties.isMILPProblem = false;
            properties.isLPProblem = false;
        }
        else if(areConstrsQuadratic)
        {
            properties.isMINLPProblem = false;
            properties.isNLPProblem = false;
            properties.isMIQPProblem = false;
            properties.isQPProblem = false;
            properties.isMIQCQPProblem = false;
            properties.isQCQPProblem = true;
            properties.isMILPProblem = false;
            properties.isLPProblem = false;
        }
        else if(isObjQuadratic)
        {
            properties.isMINLPProblem = false;
            properties.isNLPProblem = false;
            properties.isMIQPProblem = false;
            properties.isQPProblem = true;
            properties.isMIQCQPProblem = false;
            properties.isQCQPProblem = false;
            properties.isMILPProblem = false;
            properties.isLPProblem = false;
        }
        else
        {
            properties.isMINLPProblem = false;
            properties.isNLPProblem = false;
            properties.isMIQPProblem = false;
            properties.isQPProblem = false;
            properties.isMIQCQPProblem = false;
            properties.isQCQPProblem = false;
            properties.isMILPProblem = false;
            properties.isLPProblem = true;
        }
    }

    properties.isValid = true;
    env->output->outputTrace("Finished updating properties of problem");
}

void Problem::updateFactorableFunctions()
{
    if(properties.numberOfVariablesInNonlinearExpressions == 0)
        return;

    int nonlinearVariableCounter = 0;

    factorableFunctionVariables = std::vector<CppAD::AD<double>>(properties.numberOfVariablesInNonlinearExpressions);

    for(auto& V : nonlinearExpressionVariables)
    {
        assert(V->properties.inNonlinearExpression);

        factorableFunctionVariables[nonlinearVariableCounter] = 3.0;
        V->factorableFunctionVariable = &factorableFunctionVariables[nonlinearVariableCounter];
        V->properties.nonlinearVariableIndex = nonlinearVariableCounter;

        nonlinearVariableCounter++;
    }

    CppAD::Independent(factorableFunctionVariables);

    int nonlinearExpressionCounter = 0;

    for(auto& C : nonlinearConstraints)
    {
        if(C->properties.hasNonlinearExpression && C->variablesInNonlinearExpression.size() > 0)
        {
            factorableFunctions.push_back(C->nonlinearExpression->getFactorableFunction());
            constraintsWithNonlinearExpressions.push_back(C);
            C->nonlinearExpressionIndex = nonlinearExpressionCounter;
            nonlinearExpressionCounter++;
        }
    }

    if(objectiveFunction->properties.hasNonlinearExpression
        && std::dynamic_pointer_cast<NonlinearObjectiveFunction>(objectiveFunction)
                ->variablesInNonlinearExpression.size()
            > 0)
    {
        auto objective = std::dynamic_pointer_cast<NonlinearObjectiveFunction>(objectiveFunction);

        objective->updateFactorableFunction();
        factorableFunctions.push_back(objective->nonlinearExpression->getFactorableFunction());

        objective->nonlinearExpressionIndex = nonlinearExpressionCounter;
    }

    if(factorableFunctions.size() > 0)
    {
        ADFunctions.Dependent(factorableFunctionVariables, factorableFunctions);
        // ADFunctions.optimize();
    }

    CppAD::AD<double>::abort_recording();
}

Problem::Problem(EnvironmentPtr env) : env(env) { }

Problem::~Problem()
{
    allVariables.clear();
    realVariables.clear();
    binaryVariables.clear();
    integerVariables.clear();
    semicontinuousVariables.clear();
    semiintegerVariables.clear();
    nonlinearVariables.clear();
    nonlinearExpressionVariables.clear();

    auxiliaryVariables.clear();

    variableLowerBounds.clear();
    variableUpperBounds.clear();

    numericConstraints.clear();
    linearConstraints.clear();
    quadraticConstraints.clear();
    nonlinearConstraints.clear();

    factorableFunctionVariables.clear();
    factorableFunctions.clear();
}

void Problem::finalize()
{
    updateProperties();
    updateFactorableFunctions();
    assert(verifyOwnership());

    if(env->settings->getSetting<bool>("Debug.Enable", "Output"))
        getConstraintsJacobianSparsityPattern();

    if(env->settings->getSetting<bool>("Debug.Enable", "Output"))
        getLagrangianHessianSparsityPattern();
}

void Problem::add(Variables variables)
{
    for(auto& V : variables)
        add(V);
}

void Problem::add(VariablePtr variable)
{
    allVariables.push_back(variable);

    switch(variable->properties.type)
    {
    case(E_VariableType::Real):
        realVariables.push_back(variable);
        break;
    case(E_VariableType::Binary):
        binaryVariables.push_back(variable);
        break;
    case(E_VariableType::Integer):
        integerVariables.push_back(variable);
        break;
    case(E_VariableType::Semicontinuous):
        semicontinuousVariables.push_back(variable);
        break;
    case(E_VariableType::Semiinteger):
        semiintegerVariables.push_back(variable);
        break;
    default:
        break;
    }

    variable->takeOwnership(shared_from_this());
    variablesUpdated = false;

    env->output->outputTrace("Added variable to problem: " + variable->name);
}

void Problem::add(AuxiliaryVariables variables)
{
    for(auto& V : variables)
        add(V);
}

void Problem::add(AuxiliaryVariablePtr variable)
{
    allVariables.push_back(std::dynamic_pointer_cast<Variable>(variable));

    if(variable->properties.auxiliaryType == E_AuxiliaryVariableType::NonlinearObjectiveFunction)
        auxiliaryObjectiveVariable = variable;
    else
        auxiliaryVariables.push_back(variable);

    switch(variable->properties.type)
    {
    case(E_VariableType::Real):
        realVariables.push_back(variable);
        break;
    case(E_VariableType::Binary):
        binaryVariables.push_back(variable);
        break;
    case(E_VariableType::Integer):
        integerVariables.push_back(variable);
        break;
    case(E_VariableType::Semicontinuous):
        semicontinuousVariables.push_back(variable);
        break;
    case(E_VariableType::Semiinteger):
        semiintegerVariables.push_back(variable);
        break;
    default:
        break;
    }

    variable->takeOwnership(shared_from_this());
    variablesUpdated = false;

    env->output->outputTrace("Added variable to problem: " + variable->name);
}

void Problem::add(NumericConstraintPtr constraint)
{
    constraint->index = numericConstraints.size();
    numericConstraints.push_back(constraint);

    if(constraint->properties.hasNonlinearExpression || constraint->properties.hasMonomialTerms
        || constraint->properties.hasSignomialTerms)
    {
        nonlinearConstraints.push_back(std::dynamic_pointer_cast<NonlinearConstraint>(constraint));
    }
    else if(constraint->properties.hasQuadraticTerms
        && constraint->properties.classification >= E_ConstraintClassification::QuadraticConsideredAsNonlinear)
    {
        nonlinearConstraints.push_back(std::dynamic_pointer_cast<NonlinearConstraint>(constraint));
    }
    else if(constraint->properties.hasQuadraticTerms)
    {
        quadraticConstraints.push_back(std::dynamic_pointer_cast<QuadraticConstraint>(constraint));
    }
    else
    {
        linearConstraints.push_back(std::dynamic_pointer_cast<LinearConstraint>(constraint));
    }

    constraint->takeOwnership(shared_from_this());

    env->output->outputTrace("Added numeric constraint to problem: " + constraint->name);
}

void Problem::add(LinearConstraintPtr constraint)
{
    constraint->index = numericConstraints.size();
    numericConstraints.push_back(std::dynamic_pointer_cast<NumericConstraint>(constraint));
    linearConstraints.push_back(constraint);

    constraint->takeOwnership(shared_from_this());

    env->output->outputTrace("Added linear constraint to problem: " + constraint->name);
}

void Problem::add(QuadraticConstraintPtr constraint)
{
    constraint->index = numericConstraints.size();
    numericConstraints.push_back(std::dynamic_pointer_cast<NumericConstraint>(constraint));
    quadraticConstraints.push_back(constraint);

    constraint->takeOwnership(shared_from_this());

    env->output->outputTrace("Added quadratic constraint to problem: " + constraint->name);
}

void Problem::add(NonlinearConstraintPtr constraint)
{
    constraint->index = numericConstraints.size();
    numericConstraints.push_back(std::dynamic_pointer_cast<NumericConstraint>(constraint));
    nonlinearConstraints.push_back(constraint);

    constraint->takeOwnership(shared_from_this());

    env->output->outputTrace("Added nonlinear constraint to problem: " + constraint->name);
}

void Problem::add(ObjectiveFunctionPtr objective)
{
    objectiveFunction = objective;
    objective->takeOwnership(shared_from_this());

    objectiveFunction->updateProperties();

    env->output->outputTrace("Added objective function to problem.");
}

void Problem::add(LinearObjectiveFunctionPtr objective)
{
    objectiveFunction = objective;
    objective->takeOwnership(shared_from_this());

    objectiveFunction->updateProperties();

    env->output->outputTrace("Added linear objective function to problem.");
}

void Problem::add(QuadraticObjectiveFunctionPtr objective)
{
    objectiveFunction = objective;
    objective->takeOwnership(shared_from_this());

    objectiveFunction->updateProperties();

    env->output->outputTrace("Added quadratic objective function to problem.");
}

void Problem::add(NonlinearObjectiveFunctionPtr objective)
{
    objectiveFunction = objective;
    objective->takeOwnership(shared_from_this());

    objectiveFunction->updateProperties();

    env->output->outputTrace("Added nonlinear objective function to problem.");
}

void Problem::add(SpecialOrderedSetPtr orderedSet)
{
    specialOrderedSets.push_back(orderedSet);

    if(orderedSet->type == E_SOSType::One)
        env->output->outputTrace("Added special ordered set of type 1 to problem.");
    else
        env->output->outputTrace("Added special ordered set of type 2 to problem.");
}

template <class T> void Problem::add(std::vector<T> elements)
{
    for(auto& E : elements)
    {
        add(E);

        E->takeOwnership(shared_from_this());
    }
}

VariablePtr Problem::getVariable(int variableIndex)
{
    if(variableIndex > (int)allVariables.size())
    {
        throw VariableNotFoundException(
            fmt::format("Cannot find variable with index {} ", std::to_string(variableIndex)));
    }

    return allVariables.at(variableIndex);
}

ConstraintPtr Problem::getConstraint(int constraintIndex)
{
    if(constraintIndex > (int)numericConstraints.size())
    {
        throw ConstraintNotFoundException(
            fmt::format("Cannot find constraint with index {}", std::to_string(constraintIndex)));
    }

    return numericConstraints.at(constraintIndex);
}

double Problem::getVariableLowerBound(int variableIndex) { return allVariables.at(variableIndex)->lowerBound; }

double Problem::getVariableUpperBound(int variableIndex) { return allVariables.at(variableIndex)->upperBound; }

VectorDouble Problem::getVariableLowerBounds()
{
    if(!variablesUpdated)
    {
        updateVariableBounds();
    }

    return variableLowerBounds;
}

VectorDouble Problem::getVariableUpperBounds()
{
    if(!variablesUpdated)
    {
        updateVariableBounds();
    }

    return variableUpperBounds;
}

IntervalVector Problem::getVariableBounds()
{
    if(!variablesUpdated)
    {
        updateVariableBounds();
    }

    return variableBounds;
}

AuxiliaryVariables Problem::getAuxiliaryVariablesOfType(E_AuxiliaryVariableType type)
{
    AuxiliaryVariables variables;

    for(auto& V : auxiliaryVariables)
    {
        if(V->properties.auxiliaryType == type)
            variables.push_back(V);
    }

    return (variables);
}

void Problem::setVariableLowerBound(int variableIndex, double bound)
{
    allVariables.at(variableIndex)->lowerBound = bound;
    variablesUpdated = true;
}

void Problem::setVariableUpperBound(int variableIndex, double bound)
{
    allVariables.at(variableIndex)->upperBound = bound;
    variablesUpdated = true;
}

void Problem::setVariableBounds(int variableIndex, double lowerBound, double upperBound)
{
    allVariables.at(variableIndex)->lowerBound = lowerBound;
    allVariables.at(variableIndex)->upperBound = upperBound;
    variablesUpdated = true;
}

std::shared_ptr<std::vector<std::pair<NumericConstraintPtr, Variables>>>
    Problem::getConstraintsJacobianSparsityPattern()
{
    if(constraintGradientSparsityPattern)
    {
        // Already defined
        return (constraintGradientSparsityPattern);
    }

    constraintGradientSparsityPattern = std::make_shared<std::vector<std::pair<NumericConstraintPtr, Variables>>>();

    for(auto& C : numericConstraints)
    {
        constraintGradientSparsityPattern->push_back(std::make_pair(C, *C->getGradientSparsityPattern()));
    }

    if(env->settings->getSetting<bool>("Debug.Enable", "Output"))
    {
        std::stringstream filename;
        filename << env->settings->getSetting<std::string>("Debug.Path", "Output");

        filename << "/sparsitypattern_jacobian";

        if(properties.isReformulated)
            filename << "_ref";

        filename << ".txt";

        std::stringstream stream;

        for(auto& P : *constraintGradientSparsityPattern)
        {
            stream << P.first->name << ":\n";

            for(auto& V : P.second)
                stream << "\t " << V->name << '\n';
        }

        Utilities::writeStringToFile(filename.str(), stream.str());
    }

    return (constraintGradientSparsityPattern);
}

std::shared_ptr<std::vector<std::pair<VariablePtr, VariablePtr>>> Problem::getConstraintsHessianSparsityPattern()
{
    if(constraintsHessianSparsityPattern)
    {
        // Already defined
        return (constraintsHessianSparsityPattern);
    }

    constraintsHessianSparsityPattern = std::make_shared<std::vector<std::pair<VariablePtr, VariablePtr>>>();

    for(auto& C : this->numericConstraints)
    {
        for(auto& E : *C->getHessianSparsityPattern())
        {
            constraintsHessianSparsityPattern->push_back(E);
        }
    }

    // Sorts the elements
    std::sort(constraintsHessianSparsityPattern->begin(), constraintsHessianSparsityPattern->end(),
        [](const std::pair<VariablePtr, VariablePtr>& elementOne,
            const std::pair<VariablePtr, VariablePtr>& elementTwo) {
            if(elementOne.first->index < elementTwo.first->index)
                return (true);
            if(elementOne.second->index == elementTwo.second->index)
                return (elementOne.first->index < elementTwo.first->index);
            return (false);
        });

    // Remove duplicates
    auto last = std::unique(constraintsHessianSparsityPattern->begin(), constraintsHessianSparsityPattern->end());
    constraintsHessianSparsityPattern->erase(last, constraintsHessianSparsityPattern->end());

    return (constraintsHessianSparsityPattern);
}

std::shared_ptr<std::vector<std::pair<VariablePtr, VariablePtr>>> Problem::getLagrangianHessianSparsityPattern()
{
    if(lagrangianHessianSparsityPattern)
    {
        // Already defined
        return (lagrangianHessianSparsityPattern);
    }

    lagrangianHessianSparsityPattern = std::make_shared<std::vector<std::pair<VariablePtr, VariablePtr>>>();

    for(auto& E : *objectiveFunction->getHessianSparsityPattern())
    {
        lagrangianHessianSparsityPattern->push_back(E);
    }

    for(auto& C : quadraticConstraints)
    {
        for(auto& E : *C->getHessianSparsityPattern())
        {
            lagrangianHessianSparsityPattern->push_back(E);
        }
    }

    for(auto& C : nonlinearConstraints)
    {
        for(auto& E : *C->getHessianSparsityPattern())
        {
            lagrangianHessianSparsityPattern->push_back(E);
        }
    }

    if(env->settings->getSetting<bool>("Debug.Enable", "Output"))
    {
        std::stringstream filename;
        filename << env->settings->getSetting<std::string>("Debug.Path", "Output");
        filename << "/sparsitypattern_hessianoflagrangian";

        if(properties.isReformulated)
            filename << "_ref";

        filename << ".txt";

        std::stringstream stream;

        for(auto& P : *lagrangianHessianSparsityPattern)
        {
            stream << P.first->name << "\t" << P.second->name << '\n';
        }

        Utilities::writeStringToFile(filename.str(), stream.str());
    }

    // Sorts the elements
    std::sort(lagrangianHessianSparsityPattern->begin(), lagrangianHessianSparsityPattern->end(),
        [](const std::pair<VariablePtr, VariablePtr>& elementOne,
            const std::pair<VariablePtr, VariablePtr>& elementTwo) {
            if(elementOne.first->index < elementTwo.first->index)
                return (true);
            if(elementOne.first->index == elementTwo.first->index)
                return (elementOne.second->index < elementTwo.second->index);
            return (false);
        });

    // Remove duplicates
    auto last = std::unique(lagrangianHessianSparsityPattern->begin(), lagrangianHessianSparsityPattern->end());
    lagrangianHessianSparsityPattern->erase(last, lagrangianHessianSparsityPattern->end());

    return (lagrangianHessianSparsityPattern);
}

std::optional<NumericConstraintValue> Problem::getMostDeviatingNumericConstraint(const VectorDouble& point)
{
    return (this->getMostDeviatingNumericConstraint(point, numericConstraints));
}

std::optional<NumericConstraintValue> Problem::getMostDeviatingNonlinearOrQuadraticConstraint(const VectorDouble& point)
{
    std::optional<NumericConstraintValue> constraintValue;

    if(properties.numberOfNonlinearConstraints > 0)
    {
        constraintValue = getMaxNumericConstraintValue(point, nonlinearConstraints);

        if(properties.numberOfQuadraticConstraints > 0)
        {
            auto quadConstraintValue = getMaxNumericConstraintValue(point, quadraticConstraints);

            if(quadConstraintValue.error > constraintValue->error)
                constraintValue = quadConstraintValue;
        }
    }
    else if(properties.numberOfQuadraticConstraints > 0)
    {
        constraintValue = getMaxNumericConstraintValue(point, quadraticConstraints);
    }

    return (constraintValue);
}

std::optional<NumericConstraintValue> Problem::getMostDeviatingNonlinearConstraint(const VectorDouble& point)
{
    return (this->getMostDeviatingNumericConstraint(point, nonlinearConstraints));
}

template <typename T>
std::optional<NumericConstraintValue> Problem::getMostDeviatingNumericConstraint(
    const VectorDouble& point, std::vector<T> constraintSelection)
{
    std::optional<NumericConstraintValue> optional;
    double error = 0;

    for(auto& C : constraintSelection)
    {
        auto constraintValue = C->calculateNumericValue(point);

        if(constraintValue.isFulfilled)
            continue;

        if(!optional) // No constraint with error found yet
        {
            optional = constraintValue;
            error = constraintValue.error;
        }
        else if(constraintValue.error > error)
        {
            optional = constraintValue;
            error = constraintValue.error;
        }
    }

    return optional;
}

template <typename T>
std::optional<NumericConstraintValue> Problem::getMostDeviatingNumericConstraint(
    const VectorDouble& point, std::vector<std::shared_ptr<T>> constraintSelection, std::vector<T*>& activeConstraints)
{
    assert(activeConstraints.size() == 0);

    std::optional<NumericConstraintValue> optional;
    double error = -1;

    for(auto& C : constraintSelection)
    {
        auto constraintValue = C->calculateNumericValue(point);

        if(constraintValue.isFulfilled)
            continue;
        else
            activeConstraints.push_back(C.get());

        if(!optional) // No constraint with error found yet
        {
            optional = constraintValue;
            error = constraintValue.error;
        }
        else if(constraintValue.error > error)
        {
            optional = constraintValue;
            error = constraintValue.error;
        }
    }

    return optional;
}

template <typename T>
std::optional<NumericConstraintValue> Problem::getMostDeviatingNumericConstraint(const VectorDouble& point,
    std::vector<std::shared_ptr<T>> constraintSelection, std::vector<std::shared_ptr<T>>& activeConstraints)
{
    assert(activeConstraints.size() == 0);

    std::optional<NumericConstraintValue> optional;
    double error = -1;

    for(auto& C : constraintSelection)
    {
        auto constraintValue = C->calculateNumericValue(point);

        if(constraintValue.isFulfilled)
            continue;
        else
            activeConstraints.push_back(C);

        if(!optional) // No constraint with error found yet
        {
            optional = constraintValue;
            error = constraintValue.error;
        }
        else if(constraintValue.error > error)
        {
            optional = constraintValue;
            error = constraintValue.error;
        }
    }

    return optional;
}

template <typename T>
NumericConstraintValue getMaxNumericConstraintValue(const VectorDouble& point,
    const std::vector<std::shared_ptr<T>> constraintSelection, std::vector<T*>& activeConstraints)
{
    assert(activeConstraints.size() == 0);
    assert(constraintSelection.size() > 0);

    auto value = constraintSelection[0]->calculateNumericValue(point);

    if(value.error > 0)
        activeConstraints.push_back(constraintSelection[0].get());

    for(int i = 1; i < constraintSelection.size(); i++)
    {
        auto tmpValue = constraintSelection[i]->calculateNumericValue(point);

        if(tmpValue.normalizedValue > value.normalizedValue)
        {
            value = tmpValue;
        }

        if(tmpValue.normalizedValue > 0)
            activeConstraints.push_back(constraintSelection[i].get());
    }

    return value;
}

NumericConstraintValue Problem::getMaxNumericConstraintValue(
    const VectorDouble& point, const LinearConstraints constraintSelection)
{
    assert(constraintSelection.size() > 0);

    auto value = constraintSelection[0]->calculateNumericValue(point);

    for(size_t i = 1; i < constraintSelection.size(); i++)
    {
        auto tmpValue = constraintSelection[i]->calculateNumericValue(point);

        if(tmpValue.normalizedValue > value.normalizedValue)
        {
            value = tmpValue;
        }
    }

    return value;
}

NumericConstraintValue Problem::getMaxNumericConstraintValue(
    const VectorDouble& point, const QuadraticConstraints constraintSelection)
{
    assert(constraintSelection.size() > 0);

    auto value = constraintSelection[0]->calculateNumericValue(point);

    for(size_t i = 1; i < constraintSelection.size(); i++)
    {
        auto tmpValue = constraintSelection[i]->calculateNumericValue(point);

        if(tmpValue.normalizedValue > value.normalizedValue)
        {
            value = tmpValue;
        }
    }

    return value;
}

NumericConstraintValue Problem::getMaxNumericConstraintValue(
    const VectorDouble& point, const NonlinearConstraints constraintSelection, double correction)
{
    assert(constraintSelection.size() > 0);

    auto value = constraintSelection[0]->calculateNumericValue(point, correction);

    for(size_t i = 1; i < constraintSelection.size(); i++)
    {
        auto tmpValue = constraintSelection[i]->calculateNumericValue(point, correction);

        if(tmpValue.normalizedValue > value.normalizedValue)
        {
            value = tmpValue;
        }
    }

    return value;
}

NumericConstraintValue Problem::getMaxNumericConstraintValue(
    const VectorDouble& point, const NumericConstraints constraintSelection)
{
    assert(constraintSelection.size() > 0);

    auto value = constraintSelection[0]->calculateNumericValue(point);

    for(size_t i = 1; i < constraintSelection.size(); i++)
    {
        auto tmpValue = constraintSelection[i]->calculateNumericValue(point);

        if(tmpValue.normalizedValue > value.normalizedValue)
        {
            value = tmpValue;
        }
    }

    return value;
}

NumericConstraintValue Problem::getMaxNumericConstraintValue(const VectorDouble& point,
    const std::vector<NumericConstraint*>& constraintSelection, std::vector<NumericConstraint*>& activeConstraints)
{
    assert(activeConstraints.size() == 0);
    assert(constraintSelection.size() > 0);

    auto value = constraintSelection[0]->calculateNumericValue(point);

    if(value.normalizedValue > 0)
        activeConstraints.push_back(constraintSelection[0]);

    for(size_t i = 1; i < constraintSelection.size(); i++)
    {
        auto tmpValue = constraintSelection[i]->calculateNumericValue(point);

        if(tmpValue.normalizedValue > value.normalizedValue)
        {
            value = tmpValue;
        }

        if(tmpValue.normalizedValue > 0)
            activeConstraints.push_back(constraintSelection[i]);
    }

    return value;
}

template <typename T>
NumericConstraintValues Problem::getAllDeviatingConstraints(
    const VectorDouble& point, double tolerance, std::vector<T> constraintSelection, double correction)
{
    NumericConstraintValues constraintValues;
    for(auto& C : constraintSelection)
    {
        NumericConstraintValue constraintValue = C->calculateNumericValue(point, correction);
        if(constraintValue.normalizedValue > tolerance)
            constraintValues.push_back(constraintValue);
    }

    return constraintValues;
}

NumericConstraintValues Problem::getFractionOfDeviatingNonlinearConstraints(
    const VectorDouble& point, double tolerance, double fraction, double correction)
{
    if(fraction > 1)
        fraction = 1;
    else if(fraction < 0)
        fraction = 0;

    int fractionNumbers = std::max(1, (int)ceil(fraction * this->nonlinearConstraints.size()));

    auto values = getAllDeviatingConstraints(point, tolerance, this->nonlinearConstraints, correction);

    std::sort(values.begin(), values.end(), std::greater<NumericConstraintValue>());

    if((int)values.size() <= fractionNumbers) // Not enough elements to need truncating
    {
        return values;
    }

    values.resize(fractionNumbers);
    return values;
}

NumericConstraintValues Problem::getAllDeviatingNumericConstraints(const VectorDouble& point, double tolerance)
{
    return getAllDeviatingConstraints(point, tolerance, numericConstraints);
}

NumericConstraintValues Problem::getAllDeviatingLinearConstraints(const VectorDouble& point, double tolerance)
{
    return getAllDeviatingConstraints(point, tolerance, linearConstraints);
}

NumericConstraintValues Problem::getAllDeviatingQuadraticConstraints(const VectorDouble& point, double tolerance)
{
    return getAllDeviatingConstraints(point, tolerance, quadraticConstraints);
}

NumericConstraintValues Problem::getAllDeviatingNonlinearConstraints(const VectorDouble& point, double tolerance)
{
    return getAllDeviatingConstraints(point, tolerance, nonlinearConstraints);
}

bool Problem::areLinearConstraintsFulfilled(VectorDouble point, double tolerance)
{
    auto deviatingConstraints = getAllDeviatingLinearConstraints(point, tolerance);
    return (deviatingConstraints.size() == 0);
}

bool Problem::areQuadraticConstraintsFulfilled(VectorDouble point, double tolerance)
{
    auto deviatingConstraints = getAllDeviatingQuadraticConstraints(point, tolerance);
    return (deviatingConstraints.size() == 0);
}

bool Problem::areNonlinearConstraintsFulfilled(VectorDouble point, double tolerance)
{
    auto deviatingConstraints = getAllDeviatingNonlinearConstraints(point, tolerance);
    return (deviatingConstraints.size() == 0);
}

bool Problem::areNumericConstraintsFulfilled(VectorDouble point, double tolerance)
{
    auto deviatingConstraints = getAllDeviatingNumericConstraints(point, tolerance);
    return (deviatingConstraints.size() == 0);
}

bool Problem::areIntegralityConstraintsFulfilled(VectorDouble point, double tolerance)
{
    for(auto& V : integerVariables)
    {
        if(abs(point.at(V->index) - round(point.at(V->index))) > tolerance)
            return false;
    }

    for(auto& V : semiintegerVariables)
    {
        if(abs(point.at(V->index) - round(point.at(V->index))) > tolerance)
            return false;
    }

    return true;
}

bool Problem::areVariableBoundsFulfilled(VectorDouble point, double tolerance)
{
    for(int i = 0; i < properties.numberOfVariables; ++i)
    {
        if(point.at(i) - tolerance > allVariables.at(i)->upperBound)
        {
            return false;
        }
        if(point.at(i) + tolerance < allVariables.at(i)->lowerBound)
        {
            return false;
        }
    }

    return true;
}

bool Problem::areSpecialOrderedSetsFulfilled(VectorDouble point, double tolerance)
{
    for(auto& S : specialOrderedSets)
    {
        if(S->type == E_SOSType::One)
        {
            bool found = false;

            for(auto& V : S->variables)
            {
                if(abs(point.at(V->index) > tolerance))
                {
                    if(found)
                        return false;

                    found = true;
                }
            }
        }
        else if(S->type == E_SOSType::Two)
        {
            int numFound = 0;
            size_t firstIndex = 0;

            for(size_t i = 0; i < S->variables.size(); i++)
            {
                if(abs(point.at(S->variables[i]->index) > tolerance))
                {
                    if(numFound == 0)
                    {
                        firstIndex = i;
                        numFound = 1;
                    }
                    else if(numFound == 1 && firstIndex == i - 1)
                    {
                        numFound = 2;
                    }
                    else
                        return false;
                }
            }
        }
    }

    return true;
}

void Problem::saveProblemToFile(std::string filename)
{
    std::stringstream stream;
    stream << this;

    if(!Utilities::writeStringToFile(filename, stream.str()))
    {
        env->output->outputError("Error when writing to file " + filename);
    }
}

void Problem::doFBBT()
{
    env->timing->startTimer("BoundTightening");

    double startTime = env->timing->getElapsedTime("BoundTightening");

    if(properties.isReformulated)
    {
        env->timing->startTimer("BoundTighteningFBBTReformulated");
        env->output->outputInfo(" Performing bound tightening on reformulated problem.");
    }
    else
    {
        env->timing->startTimer("BoundTighteningFBBTOriginal");
        env->output->outputInfo(" Performing bound tightening on original problem.");
    }

    int numberOfIterations = env->settings->getSetting<int>("BoundTightening.FeasibilityBased.MaxIterations", "Model");
    double timeLimit = env->settings->getSetting<double>("BoundTightening.FeasibilityBased.TimeLimit", "Model");
    bool useNonlinearBoundTightening
        = env->settings->getSetting<bool>("BoundTightening.FeasibilityBased.UseNonlinear", "Model");

    bool stopTightening = false;

    double timeEnd = startTime + timeLimit;

    int numberOfTightenedVariablesBefore = std::count_if(allVariables.begin(), allVariables.end(),
        [](auto V) { return (V->properties.hasLowerBoundBeenTightened || V->properties.hasUpperBoundBeenTightened); });

    int i = 0;

    for(i = 0; i < numberOfIterations; i++)
    {
        bool boundsUpdated = false;

        env->output->outputDebug(fmt::format("  Bound tightening pass {} of {}.", i + 1, numberOfIterations));

        for(auto& C : linearConstraints)
        {
            if(env->timing->getElapsedTime("BoundTightening") > timeEnd)
            {
                stopTightening = true;
                break;
            }

            boundsUpdated
                = doFBBTOnConstraint(C, timeEnd - env->timing->getElapsedTime("BoundTightening")) || boundsUpdated;
        }

        if(stopTightening)
            break;

        for(auto& C : quadraticConstraints)
        {
            if(env->timing->getElapsedTime("BoundTightening") > timeEnd)
            {
                stopTightening = true;
                break;
            }

            boundsUpdated
                = doFBBTOnConstraint(C, timeEnd - env->timing->getElapsedTime("BoundTightening")) || boundsUpdated;
        }

        if(stopTightening)
            break;

        if(useNonlinearBoundTightening)
        {
            for(auto& C : nonlinearConstraints)
            {
                if(env->timing->getElapsedTime("BoundTightening") > timeEnd)
                {
                    stopTightening = true;
                    break;
                }

                boundsUpdated
                    = doFBBTOnConstraint(C, timeEnd - env->timing->getElapsedTime("BoundTightening")) || boundsUpdated;
            }
        }

        if(stopTightening || !boundsUpdated)
            break;
    }

    int numberOfTightenedVariablesAfter = std::count_if(allVariables.begin(), allVariables.end(),
        [](auto V) { return (V->properties.hasLowerBoundBeenTightened || V->properties.hasUpperBoundBeenTightened); });

    if(properties.isReformulated)
    {
        env->timing->stopTimer("BoundTighteningFBBTReformulated");
        env->output->outputInfo(fmt::format("  - Bounds for {} variables tightened in {:.2f} s and {} passes.",
            numberOfTightenedVariablesAfter - numberOfTightenedVariablesBefore,
            env->timing->getElapsedTime("BoundTighteningFBBTReformulated"), i + 1));
    }
    else
    {
        env->timing->stopTimer("BoundTighteningFBBTOriginal");
        env->output->outputInfo(fmt::format("  - Bounds for {} variables tightened in {:.2f} s and {} passes.",
            numberOfTightenedVariablesAfter - numberOfTightenedVariablesBefore,
            env->timing->getElapsedTime("BoundTighteningFBBTOriginal"), i + 1));
    }

    env->timing->stopTimer("BoundTightening");
}

bool Problem::doFBBTOnConstraint(NumericConstraintPtr constraint, double timeLimit)
{
    bool boundsUpdated = false;

    try
    {
        if(constraint->properties.hasLinearTerms)
        {
            Interval otherTermsBound(constraint->constant);

            if(constraint->properties.hasQuadraticTerms)
                otherTermsBound
                    += std::dynamic_pointer_cast<QuadraticConstraint>(constraint)->quadraticTerms.getBounds();

            if(constraint->properties.hasMonomialTerms)
                otherTermsBound
                    += std::dynamic_pointer_cast<NonlinearConstraint>(constraint)->monomialTerms.getBounds();

            if(constraint->properties.hasSignomialTerms)
                otherTermsBound
                    += std::dynamic_pointer_cast<NonlinearConstraint>(constraint)->signomialTerms.getBounds();

            if(constraint->properties.hasNonlinearExpression)
                otherTermsBound
                    += std::dynamic_pointer_cast<NonlinearConstraint>(constraint)->nonlinearExpression->getBounds();

            auto terms = std::dynamic_pointer_cast<LinearConstraint>(constraint)->linearTerms;

            for(auto& T : terms)
            {
                if(env->timing->getElapsedTime("BoundTightening") > timeLimit)
                    break;

                if(Utilities::isAlmostZero(T->coefficient))
                    continue;

                Interval newBound = otherTermsBound;

                for(auto& T2 : terms)
                {
                    if(T2 == T)
                        continue;

                    newBound += T2->getBounds();
                }

                Interval termBound = Interval(constraint->valueLHS, constraint->valueRHS) - newBound;

                termBound = termBound / T->coefficient;

                if(T->variable->tightenBounds(termBound))
                {
                    boundsUpdated = true;
                    env->output->outputDebug(
                        fmt::format("  bound tightened using linear term in constraint {}.", constraint->name));
                }
            }
        }

        if(constraint->properties.hasQuadraticTerms && env->timing->getElapsedTime("BoundTightening") < timeLimit)
        {
            Interval otherTermsBound(constraint->constant);

            if(constraint->properties.hasLinearTerms)
                otherTermsBound += std::dynamic_pointer_cast<LinearConstraint>(constraint)->linearTerms.getBounds();

            if(constraint->properties.hasMonomialTerms)
                otherTermsBound
                    += std::dynamic_pointer_cast<NonlinearConstraint>(constraint)->monomialTerms.getBounds();

            if(constraint->properties.hasSignomialTerms)
                otherTermsBound
                    += std::dynamic_pointer_cast<NonlinearConstraint>(constraint)->signomialTerms.getBounds();

            if(constraint->properties.hasNonlinearExpression)
                otherTermsBound
                    += std::dynamic_pointer_cast<NonlinearConstraint>(constraint)->nonlinearExpression->getBounds();

            auto terms = std::dynamic_pointer_cast<QuadraticConstraint>(constraint)->quadraticTerms;

            for(auto& T : terms)
            {
                if(env->timing->getElapsedTime("BoundTightening") > timeLimit)
                    break;

                if(Utilities::isAlmostZero(T->coefficient))
                    continue;

                Interval newBound = otherTermsBound;

                for(auto& T2 : terms)
                {
                    if(T2 == T)
                        continue;

                    newBound += T2->getBounds();
                }

                Interval termBound = Interval(constraint->valueLHS, constraint->valueRHS) - newBound;

                termBound = termBound / T->coefficient;

                if(T->firstVariable == T->secondVariable)
                {
                    if(termBound.l() < 0)
                        continue;

                    if(T->firstVariable->tightenBounds(sqrt(termBound)))
                    {
                        boundsUpdated = true;
                        env->output->outputDebug(
                            fmt::format("  bound tightened using quadratic term in constraint {}.", constraint->name));
                    }
                }
                else
                {
                    Interval firstVariableBound = T->firstVariable->getBound();
                    Interval secondVariableBound = T->secondVariable->getBound();

                    if((firstVariableBound.l() > 0 || firstVariableBound.u() < 0)
                        && T->secondVariable->tightenBounds(termBound / firstVariableBound))
                    {
                        boundsUpdated = true;
                        env->output->outputDebug(
                            fmt::format("  bound tightened using quadratic term in constraint {}.", constraint->name));
                    }

                    if((secondVariableBound.l() > 0 || secondVariableBound.u() < 0)
                        && T->firstVariable->tightenBounds(termBound / secondVariableBound))
                    {
                        boundsUpdated = true;
                        env->output->outputDebug(
                            fmt::format("  bound tightened using quadratic term in constraint {}.", constraint->name));
                    }
                }
            }
        }

        if(constraint->properties.hasMonomialTerms && env->timing->getElapsedTime("BoundTightening") < timeLimit)
        {
            Interval otherTermsBound(constraint->constant);

            if(constraint->properties.hasLinearTerms)
                otherTermsBound += std::dynamic_pointer_cast<LinearConstraint>(constraint)->linearTerms.getBounds();

            if(constraint->properties.hasQuadraticTerms)
                otherTermsBound
                    += std::dynamic_pointer_cast<QuadraticConstraint>(constraint)->quadraticTerms.getBounds();

            if(constraint->properties.hasSignomialTerms)
                otherTermsBound
                    += std::dynamic_pointer_cast<NonlinearConstraint>(constraint)->signomialTerms.getBounds();

            if(constraint->properties.hasNonlinearExpression)
                otherTermsBound
                    += std::dynamic_pointer_cast<NonlinearConstraint>(constraint)->nonlinearExpression->getBounds();

            auto terms = std::dynamic_pointer_cast<NonlinearConstraint>(constraint)->monomialTerms;

            for(auto& T : terms)
            {
                if(env->timing->getElapsedTime("BoundTightening") > timeLimit)
                    break;

                if(Utilities::isAlmostZero(T->coefficient))
                    continue;

                Interval newBound = otherTermsBound;

                for(auto& T2 : terms)
                {
                    if(T2 == T)
                        continue;

                    newBound += T2->getBounds();
                }

                Interval termBound = Interval(constraint->valueLHS, constraint->valueRHS) - newBound;
                termBound = termBound / T->coefficient;

                for(auto& V1 : T->variables)
                {
                    Interval othersBound(1.0);

                    for(auto& V2 : T->variables)
                    {
                        if(V1 == V2)
                            continue;

                        othersBound *= V2->getBound();
                    }

                    // To avoid division by zero
                    if(othersBound.l() <= 0 && othersBound.u() >= 0)
                        continue;

                    auto childBound = termBound / othersBound;

                    if(V1->tightenBounds(childBound))
                    {
                        boundsUpdated = true;
                        env->output->outputDebug(
                            fmt::format("  bound tightened using monomial term in constraint {}.", constraint->name));
                    }
                }
            }
        }

        if(constraint->properties.hasSignomialTerms && env->timing->getElapsedTime("BoundTightening") < timeLimit)
        {
            Interval otherTermsBound(constraint->constant);

            if(constraint->properties.hasLinearTerms)
                otherTermsBound += std::dynamic_pointer_cast<LinearConstraint>(constraint)->linearTerms.getBounds();

            if(constraint->properties.hasQuadraticTerms)
                otherTermsBound
                    += std::dynamic_pointer_cast<QuadraticConstraint>(constraint)->quadraticTerms.getBounds();

            if(constraint->properties.hasMonomialTerms)
                otherTermsBound
                    += std::dynamic_pointer_cast<NonlinearConstraint>(constraint)->monomialTerms.getBounds();

            if(constraint->properties.hasNonlinearExpression)
                otherTermsBound
                    += std::dynamic_pointer_cast<NonlinearConstraint>(constraint)->nonlinearExpression->getBounds();

            auto terms = std::dynamic_pointer_cast<NonlinearConstraint>(constraint)->signomialTerms;

            for(auto& T : terms)
            {
                if(env->timing->getElapsedTime("BoundTightening") > timeLimit)
                    break;

                if(Utilities::isAlmostZero(T->coefficient))
                    continue;

                Interval newBound = otherTermsBound;

                for(auto& T2 : terms)
                {
                    if(T2 == T)
                        continue;

                    newBound += T2->getBounds();
                }

                Interval termBound = Interval(constraint->valueLHS, constraint->valueRHS) - newBound;

                termBound = termBound / T->coefficient;

                for(auto& E1 : T->elements)
                {
                    Interval othersBound(1.0);

                    for(auto& E2 : T->elements)
                    {
                        if(E1 == E2)
                            continue;

                        othersBound *= E2->getBounds();
                    }

                    // To avoid division by zero
                    if(othersBound.l() <= 0 && othersBound.u() >= 0)
                        continue;

                    auto childBound = termBound / othersBound;

                    if(E1->tightenBounds(childBound))
                    {
                        boundsUpdated = true;
                        env->output->outputDebug(
                            fmt::format("  bound tightened using signomial term in constraint {}.", constraint->name));
                    }
                }
            }
        }

        if(constraint->properties.hasNonlinearExpression && env->timing->getElapsedTime("BoundTightening") < timeLimit)
        {
            Interval otherTermsBound(constraint->constant);

            if(constraint->properties.hasLinearTerms)
                otherTermsBound += std::dynamic_pointer_cast<LinearConstraint>(constraint)->linearTerms.getBounds();

            if(constraint->properties.hasQuadraticTerms)
                otherTermsBound
                    += std::dynamic_pointer_cast<QuadraticConstraint>(constraint)->quadraticTerms.getBounds();

            if(constraint->properties.hasMonomialTerms)
                otherTermsBound
                    += std::dynamic_pointer_cast<NonlinearConstraint>(constraint)->monomialTerms.getBounds();

            if(constraint->properties.hasSignomialTerms)
                otherTermsBound
                    += std::dynamic_pointer_cast<NonlinearConstraint>(constraint)->signomialTerms.getBounds();

            Interval candidate = Interval(constraint->valueLHS, constraint->valueRHS) - otherTermsBound;

            if(std::dynamic_pointer_cast<NonlinearConstraint>(constraint)
                    ->nonlinearExpression->tightenBounds(candidate))
            {
                env->output->outputDebug(
                    fmt::format("  bound tightened using nonlinear expression in constraint {}.", constraint->name));
                boundsUpdated = true;
            }
        }
    }
    catch(mc::Interval::Exceptions& e)
    {
        env->output->outputError(
            fmt::format("  error when tightening bound in constraint {}: {}", constraint->name, e.what()));
    }

    // Update variable bounds for original variables also in original problem if tightened in reformulated one
    if(boundsUpdated && this->properties.isReformulated)
    {
        for(size_t i = 0; i < env->problem->allVariables.size(); i++)
        {
            if(allVariables[i]->lowerBound > env->problem->allVariables[i]->lowerBound)
                env->problem->allVariables[i]->lowerBound = allVariables[i]->lowerBound;

            if(allVariables[i]->upperBound < env->problem->allVariables[i]->upperBound)
                env->problem->allVariables[i]->upperBound = allVariables[i]->upperBound;
        }
    }

    return (boundsUpdated);
}

std::ostream& operator<<(std::ostream& stream, const Problem& problem)
{
    if(problem.objectiveFunction->properties.isMinimize)
        stream << "minimize:\n";
    else
        stream << "maximize:\n";

    stream << problem.objectiveFunction << "\n\n";

    if(problem.numericConstraints.size() > 0)
        stream << "subject to:\n";

    for(auto& C : problem.numericConstraints)
    {
        stream << C << '\n';
    }

    if(problem.properties.numberOfSpecialOrderedSets > 0)
    {
        stream << "\nspecial ordered sets:\n";

<<<<<<< HEAD
        for(auto& S : problem.specialOrderedSets)
=======
        stream << (S->type == E_SOSType::One ? "SOS1: " : "SOS2: ");

        for(size_t i = 0; i < S->variables.size(); i++)
>>>>>>> 2083800b
        {
            bool hasWeights = (S->weights.size() > 0);

            stream << (S->type == E_SOSType::One ? "SOS1: " : "SOS2: ");

            for(int i = 0; i < S->variables.size(); i++)
            {
                stream << S->variables[i]->name;

                if(hasWeights)
                    stream << ":" << S->weights[i] << " ";
                else
                    stream << " ";
            }

            stream << '\n';
        }
    }

    stream << "\nvariables:\n";

    for(auto& V : problem.allVariables)
    {
        stream << V << '\n';
    }

    switch(problem.properties.convexity)
    {
    case E_ProblemConvexity::Nonconvex:
        stream << "\nProblem does not seem to be convex.\n";
        break;

    case E_ProblemConvexity::Convex:
        stream << "\nProblem is convex.\n";
        break;
    default:
        break;
    }

    return stream;
}

bool Problem::verifyOwnership()
{
    if(std::any_of(allVariables.begin(), allVariables.end(),
           [this](VariablePtr const& V) { return (V->ownerProblem.lock().get() != this); }))
        return (false);

    if(std::any_of(realVariables.begin(), realVariables.end(),
           [this](VariablePtr const& V) { return (V->ownerProblem.lock().get() != this); }))
        return (false);

    if(std::any_of(binaryVariables.begin(), binaryVariables.end(),
           [this](VariablePtr const& V) { return (V->ownerProblem.lock().get() != this); }))
        return (false);

    if(std::any_of(integerVariables.begin(), integerVariables.end(),
           [this](VariablePtr const& V) { return (V->ownerProblem.lock().get() != this); }))
        return (false);

    if(std::any_of(semicontinuousVariables.begin(), semicontinuousVariables.end(),
           [this](VariablePtr const& V) { return (V->ownerProblem.lock().get() != this); }))
        return (false);

    if(std::any_of(semiintegerVariables.begin(), semiintegerVariables.end(),
           [this](VariablePtr const& V) { return (V->ownerProblem.lock().get() != this); }))
        return (false);

    if(std::any_of(nonlinearVariables.begin(), nonlinearVariables.end(),
           [this](VariablePtr const& V) { return (V->ownerProblem.lock().get() != this); }))
        return (false);

    if(std::any_of(nonlinearExpressionVariables.begin(), nonlinearExpressionVariables.end(),
           [this](VariablePtr const& V) { return (V->ownerProblem.lock().get() != this); }))
        return (false);

    if(std::any_of(auxiliaryVariables.begin(), auxiliaryVariables.end(),
           [this](VariablePtr const& V) { return (V->ownerProblem.lock().get() != this); }))
        return (false);

    if(auxiliaryObjectiveVariable && auxiliaryObjectiveVariable->ownerProblem.lock().get() != this)
        return (false);

    if(objectiveFunction->ownerProblem.lock().get() != this)
        return (false);

    if(auto objective = std::dynamic_pointer_cast<NonlinearObjectiveFunction>(objectiveFunction))
    {
        if(std::any_of(objective->monomialTerms.begin(), objective->monomialTerms.end(),
               [this](auto const& T) { return (T->ownerProblem.lock().get() != this); }))
            return (false);

        if(std::any_of(objective->signomialTerms.begin(), objective->signomialTerms.end(),
               [this](auto const& T) { return (T->ownerProblem.lock().get() != this); }))
            return (false);

        if(std::any_of(objective->variablesInMonomialTerms.begin(), objective->variablesInMonomialTerms.end(),
               [this](auto const& V) { return (V->ownerProblem.lock().get() != this); }))
            return (false);

        if(std::any_of(objective->variablesInSignomialTerms.begin(), objective->variablesInSignomialTerms.end(),
               [this](auto const& V) { return (V->ownerProblem.lock().get() != this); }))
            return (false);

        if(std::any_of(objective->variablesInNonlinearExpression.begin(),
               objective->variablesInNonlinearExpression.end(),
               [this](auto const& V) { return (V->ownerProblem.lock().get() != this); }))
            return (false);
    }

    if(auto objective = std::dynamic_pointer_cast<QuadraticObjectiveFunction>(objectiveFunction))
    {
        if(std::any_of(objective->linearTerms.begin(), objective->linearTerms.end(),
               [this](auto const& T) { return (T->ownerProblem.lock().get() != this); }))
            return (false);

        if(std::any_of(objective->quadraticTerms.begin(), objective->quadraticTerms.end(),
               [this](auto const& T) { return (T->ownerProblem.lock().get() != this); }))
            return (false);
    }

    auto objective = std::dynamic_pointer_cast<LinearObjectiveFunction>(objectiveFunction);

    if(std::any_of(objective->linearTerms.begin(), objective->linearTerms.end(),
           [this](auto const& T) { return (T->ownerProblem.lock().get() != this); }))
        return (false);

    if(std::any_of(numericConstraints.begin(), numericConstraints.end(),
           [this](ConstraintPtr const& C) { return (C->ownerProblem.lock().get() != this); }))
        return (false);

    if(std::any_of(linearConstraints.begin(), linearConstraints.end(),
           [this](ConstraintPtr const& C) { return (C->ownerProblem.lock().get() != this); }))
        return (false);

    if(std::any_of(quadraticConstraints.begin(), quadraticConstraints.end(),
           [this](ConstraintPtr const& C) { return (C->ownerProblem.lock().get() != this); }))
        return (false);

    if(std::any_of(nonlinearConstraints.begin(), nonlinearConstraints.end(),
           [this](ConstraintPtr const& C) { return (C->ownerProblem.lock().get() != this); }))
        return (false);

    for(auto& C : linearConstraints)
    {
        if(std::any_of(C->linearTerms.begin(), C->linearTerms.end(),
               [this](auto const& T) { return (T->ownerProblem.lock().get() != this); }))
            return (false);
    }

    for(auto& C : quadraticConstraints)
    {
        if(std::any_of(C->linearTerms.begin(), C->linearTerms.end(),
               [this](auto const& T) { return (T->ownerProblem.lock().get() != this); }))
            return (false);

        if(std::any_of(C->quadraticTerms.begin(), C->quadraticTerms.end(),
               [this](auto const& T) { return (T->ownerProblem.lock().get() != this); }))
            return (false);
    }

    for(auto& C : nonlinearConstraints)
    {
        if(std::any_of(C->linearTerms.begin(), C->linearTerms.end(),
               [this](auto const& T) { return (T->ownerProblem.lock().get() != this); }))
            return (false);

        if(std::any_of(C->quadraticTerms.begin(), C->quadraticTerms.end(),
               [this](auto const& T) { return (T->ownerProblem.lock().get() != this); }))
            return (false);

        if(std::any_of(C->monomialTerms.begin(), C->monomialTerms.end(),
               [this](auto const& T) { return (T->ownerProblem.lock().get() != this); }))
            return (false);

        if(std::any_of(C->signomialTerms.begin(), C->signomialTerms.end(),
               [this](auto const& T) { return (T->ownerProblem.lock().get() != this); }))
            return (false);

        if(std::any_of(C->variablesInMonomialTerms.begin(), C->variablesInMonomialTerms.end(),
               [this](auto const& V) { return (V->ownerProblem.lock().get() != this); }))
            return (false);

        if(std::any_of(C->variablesInSignomialTerms.begin(), C->variablesInSignomialTerms.end(),
               [this](auto const& V) { return (V->ownerProblem.lock().get() != this); }))
            return (false);

        if(std::any_of(C->variablesInNonlinearExpression.begin(), C->variablesInNonlinearExpression.end(),
               [this](auto const& V) { return (V->ownerProblem.lock().get() != this); }))
            return (false);
    }

    return (true);
}

ProblemPtr Problem::createCopy(
    EnvironmentPtr destinationEnv, bool integerRelaxed, bool convexityRelaxed, bool copyAuxiliary)
{
    auto destinationProblem = std::make_shared<Problem>(destinationEnv);

    double minLBCont = destinationEnv->settings->getSetting<double>("Variables.Continuous.MinimumLowerBound", "Model");
    double maxUBCont = destinationEnv->settings->getSetting<double>("Variables.Continuous.MaximumUpperBound", "Model");
    double minLBInt = destinationEnv->settings->getSetting<double>("Variables.Integer.MinimumLowerBound", "Model");
    double maxUBInt = destinationEnv->settings->getSetting<double>("Variables.Integer.MaximumUpperBound", "Model");

    // Copying variables
    for(auto& V : this->allVariables)
    {
        auto variableType = integerRelaxed ? E_VariableType::Real : V->properties.type;

        VariablePtr variable;

        if(V->properties.isAuxiliary && copyAuxiliary)
        {
            variable = std::make_shared<AuxiliaryVariable>(
                V->name, V->index, variableType, V->lowerBound, V->upperBound, V->semiBound);
            destinationProblem->add(variable);

            variable->properties.auxiliaryType = V->properties.auxiliaryType;
        }
        else
        {
            variable = std::make_shared<Variable>(
                V->name, V->index, variableType, V->lowerBound, V->upperBound, V->semiBound);

            destinationProblem->add(variable);
        }

        variable->properties.type = integerRelaxed ? E_VariableType::Real : V->properties.type;

        if(V->properties.type == E_VariableType::Real)
        {
            variable->lowerBound = std::max(V->lowerBound, minLBCont);
            variable->upperBound = std::min(V->upperBound, maxUBCont);
        }
        else if(V->properties.type == E_VariableType::Binary)
        {
            variable->lowerBound = std::max(V->lowerBound, 0.0);
            variable->upperBound = std::min(V->upperBound, 1.0);
        }
        else if(V->properties.type == E_VariableType::Integer)
        {
            variable->lowerBound = std::max(V->lowerBound, minLBInt);
            variable->upperBound = std::min(V->upperBound, maxUBInt);
        }
        else if(V->properties.type == E_VariableType::Semicontinuous)
        {
            variable->lowerBound = std::max(V->lowerBound, minLBCont);
            variable->upperBound = std::min(V->upperBound, maxUBCont);
        }
        else if(V->properties.type == E_VariableType::Semiinteger)
        {
            variable->lowerBound = std::max(V->lowerBound, minLBInt);
            variable->upperBound = std::min(V->upperBound, maxUBInt);
        }
    }

    if(this->auxiliaryObjectiveVariable)
    {
        auto variableType = integerRelaxed ? E_VariableType::Real : this->auxiliaryObjectiveVariable->properties.type;

        auto variable = std::make_shared<AuxiliaryVariable>(this->auxiliaryObjectiveVariable->name,
            this->auxiliaryObjectiveVariable->index, variableType, this->auxiliaryObjectiveVariable->lowerBound,
            this->auxiliaryObjectiveVariable->upperBound);

        if(this->auxiliaryObjectiveVariable->properties.type == E_VariableType::Real)
        {
            variable->lowerBound = std::max(this->auxiliaryObjectiveVariable->lowerBound, minLBCont);
            variable->upperBound = std::min(this->auxiliaryObjectiveVariable->upperBound, maxUBCont);
        }
        else if(this->auxiliaryObjectiveVariable->properties.type == E_VariableType::Binary)
        {
            variable->lowerBound = std::max(this->auxiliaryObjectiveVariable->lowerBound, 0.0);
            variable->upperBound = std::min(this->auxiliaryObjectiveVariable->upperBound, 1.0);
        }
        else if(this->auxiliaryObjectiveVariable->properties.type == E_VariableType::Integer)
        {
            variable->lowerBound = std::max(this->auxiliaryObjectiveVariable->lowerBound, minLBInt);
            variable->upperBound = std::min(this->auxiliaryObjectiveVariable->upperBound, maxUBInt);
        }
        else if(this->auxiliaryObjectiveVariable->properties.type == E_VariableType::Semicontinuous)
        {
            variable->lowerBound = std::max(this->auxiliaryObjectiveVariable->lowerBound, minLBCont);
            variable->upperBound = std::min(this->auxiliaryObjectiveVariable->upperBound, maxUBCont);
        }
        else if(this->auxiliaryObjectiveVariable->properties.type == E_VariableType::Semiinteger)
        {
            variable->lowerBound = std::max(this->auxiliaryObjectiveVariable->lowerBound, minLBInt);
            variable->upperBound = std::min(this->auxiliaryObjectiveVariable->upperBound, maxUBInt);
        }

        variable->properties.auxiliaryType = this->auxiliaryObjectiveVariable->properties.auxiliaryType;
        this->auxiliaryObjectiveVariable = variable;

        destinationProblem->add(std::move(variable));
    }

    ObjectiveFunctionPtr destinationObjective;

    // Copying the objective function
    if(convexityRelaxed && this->objectiveFunction->properties.convexity > E_Convexity::Convex)
    {
        // Linear objective function if convexity relaxation
        destinationObjective = std::make_shared<LinearObjectiveFunction>();
    }
    else
    {
        if(this->objectiveFunction->properties.classification == E_ObjectiveFunctionClassification::Linear
            || (!this->objectiveFunction->properties.hasNonlinearExpression
                && !this->objectiveFunction->properties.hasQuadraticTerms
                && !this->objectiveFunction->properties.hasMonomialTerms
                && !this->objectiveFunction->properties.hasSignomialTerms))
        {
            // Linear objective function
            destinationObjective = std::make_shared<LinearObjectiveFunction>();
        }
        else if(this->objectiveFunction->properties.classification == E_ObjectiveFunctionClassification::Quadratic
            || (!this->objectiveFunction->properties.hasNonlinearExpression
                && !this->objectiveFunction->properties.hasMonomialTerms
                && !this->objectiveFunction->properties.hasSignomialTerms))
        {
            // Quadratic objective function
            destinationObjective = std::make_shared<QuadraticObjectiveFunction>();
        }
        else if(this->objectiveFunction->properties.classification == E_ObjectiveFunctionClassification::Nonlinear)
        {
            // Nonlinear objective function
            destinationObjective = std::make_shared<NonlinearObjectiveFunction>();
        }

        destinationObjective->direction = this->objectiveFunction->direction;
        destinationObjective->constant = this->objectiveFunction->constant;

        // Copy linear terms to objective
        if(this->objectiveFunction->properties.hasLinearTerms)
        {
            for(auto& LT : std::dynamic_pointer_cast<LinearObjectiveFunction>(this->objectiveFunction)->linearTerms)
            {
                auto variable = destinationProblem->getVariable(LT->variable->index);

                std::dynamic_pointer_cast<LinearObjectiveFunction>(destinationObjective)
                    ->add(std::make_shared<LinearTerm>(LT->coefficient, variable));
            }
        }

        // Copy quadratic terms to objective
        if(this->objectiveFunction->properties.hasQuadraticTerms)
        {
            for(auto& QT :
                std::dynamic_pointer_cast<QuadraticObjectiveFunction>(this->objectiveFunction)->quadraticTerms)
            {
                auto firstVariable = destinationProblem->getVariable(QT->firstVariable->index);
                auto secondVariable = destinationProblem->getVariable(QT->secondVariable->index);

                std::dynamic_pointer_cast<QuadraticObjectiveFunction>(destinationObjective)
                    ->add(std::make_shared<QuadraticTerm>(QT->coefficient, firstVariable, secondVariable));
            }
        }

        // Copy monomial terms to objective
        if(this->objectiveFunction->properties.hasMonomialTerms)
        {
            for(auto& MT :
                std::dynamic_pointer_cast<NonlinearObjectiveFunction>(this->objectiveFunction)->monomialTerms)
            {
                Variables variables;

                for(auto& V : MT->variables)
                    variables.push_back(destinationProblem->getVariable(V->index));

                std::dynamic_pointer_cast<NonlinearObjectiveFunction>(destinationObjective)
                    ->add(std::make_shared<MonomialTerm>(MT->coefficient, variables));
            }
        }

        // Copy signomial terms to objective
        if(this->objectiveFunction->properties.hasSignomialTerms)
        {
            for(auto& ST :
                std::dynamic_pointer_cast<NonlinearObjectiveFunction>(this->objectiveFunction)->signomialTerms)
            {
                SignomialElements elements;

                for(auto& E : ST->elements)
                    elements.push_back(std::make_shared<SignomialElement>(
                        destinationProblem->getVariable(E->variable->index), E->power));

                std::dynamic_pointer_cast<NonlinearObjectiveFunction>(destinationObjective)
                    ->add(std::make_shared<SignomialTerm>(ST->coefficient, elements));
            }
        }

        // Copy nonlinear expression to objective
        if(this->objectiveFunction->properties.hasNonlinearExpression)
            std::dynamic_pointer_cast<NonlinearObjectiveFunction>(destinationObjective)
                ->add(std::move(copyNonlinearExpression(
                    std::dynamic_pointer_cast<NonlinearObjectiveFunction>(this->objectiveFunction)
                        ->nonlinearExpression.get(),
                    destinationProblem)));
    }

    destinationProblem->add(std::move(destinationObjective));

    // Copying constraints
    for(auto& C : this->numericConstraints)
    {
        NumericConstraintPtr destinationConstraint;

        if(convexityRelaxed && C->valueLHS == C->valueRHS && C->properties.convexity > E_Convexity::Linear)
        {
            // Empty linear constraint instead of nonconvex equality constraint to get indexing correct
            destinationConstraint = std::make_shared<LinearConstraint>(C->index, C->name, SHOT_DBL_MIN, 0.0);
            destinationConstraint->properties.classification = E_ConstraintClassification::Linear;
        }
        else if(convexityRelaxed && C->properties.convexity > E_Convexity::Convex)
        {
            // Empty linear constraint instead of nonconvex constraint to get indexing correct
            destinationConstraint = std::make_shared<LinearConstraint>(C->index, C->name, SHOT_DBL_MIN, 0.0);
            destinationConstraint->properties.classification = E_ConstraintClassification::Linear;
        }
        else
        {
            double valueLHS = std::dynamic_pointer_cast<NumericConstraint>(C)->valueLHS;
            double valueRHS = std::dynamic_pointer_cast<NumericConstraint>(C)->valueRHS;

            if(C->properties.classification == E_ConstraintClassification::Linear
                || (!C->properties.hasNonlinearExpression && !C->properties.hasQuadraticTerms
                    && !C->properties.hasMonomialTerms && !C->properties.hasSignomialTerms))
            {
                // Linear constraint
                destinationConstraint = std::make_shared<LinearConstraint>(C->index, C->name, valueLHS, valueRHS);
                destinationConstraint->properties.classification = E_ConstraintClassification::Linear;
            }
            else if(C->properties.classification == E_ConstraintClassification::Quadratic
                || (!C->properties.hasNonlinearExpression && !C->properties.hasMonomialTerms
                    && !C->properties.hasSignomialTerms))
            {
                // Quadratic constraint
                destinationConstraint = std::make_shared<QuadraticConstraint>(C->index, C->name, valueLHS, valueRHS);
                destinationConstraint->properties.classification = E_ConstraintClassification::Quadratic;
            }
            else
            {
                // Nonlinear constraint
                destinationConstraint = std::make_shared<NonlinearConstraint>(C->index, C->name, valueLHS, valueRHS);
                destinationConstraint->properties.classification = E_ConstraintClassification::Quadratic;
            }

            destinationConstraint->constant = std::dynamic_pointer_cast<NumericConstraint>(C)->constant;

            // Copy linear terms
            if(C->properties.hasLinearTerms)
            {
                for(auto& LT : std::dynamic_pointer_cast<LinearConstraint>(C)->linearTerms)
                {
                    auto variable = destinationProblem->getVariable(LT->variable->index);

                    std::dynamic_pointer_cast<LinearConstraint>(destinationConstraint)
                        ->add(std::make_shared<LinearTerm>(LT->coefficient, variable));
                }
            }

            // Copy quadratic terms
            if(C->properties.hasQuadraticTerms)
            {
                for(auto& QT : std::dynamic_pointer_cast<QuadraticConstraint>(C)->quadraticTerms)
                {
                    auto firstVariable = destinationProblem->getVariable(QT->firstVariable->index);
                    auto secondVariable = destinationProblem->getVariable(QT->secondVariable->index);

                    std::dynamic_pointer_cast<QuadraticConstraint>(destinationConstraint)
                        ->add(std::make_shared<QuadraticTerm>(QT->coefficient, firstVariable, secondVariable));
                }
            }

            // Copy monomial terms
            if(C->properties.hasMonomialTerms)
            {
                for(auto& MT : std::dynamic_pointer_cast<NonlinearConstraint>(C)->monomialTerms)
                {
                    Variables variables;

                    for(auto& V : MT->variables)
                        variables.push_back(destinationProblem->getVariable(V->index));

                    std::dynamic_pointer_cast<NonlinearConstraint>(destinationConstraint)
                        ->add(std::make_shared<MonomialTerm>(MT->coefficient, variables));
                }
            }

            // Copy signomial terms
            if(C->properties.hasSignomialTerms)
            {
                for(auto& ST : std::dynamic_pointer_cast<NonlinearConstraint>(C)->signomialTerms)
                {
                    SignomialElements elements;

                    for(auto& E : ST->elements)
                        elements.push_back(std::make_shared<SignomialElement>(
                            destinationProblem->getVariable(E->variable->index), E->power));

                    std::dynamic_pointer_cast<NonlinearConstraint>(destinationConstraint)
                        ->add(std::make_shared<SignomialTerm>(ST->coefficient, elements));
                }
            }

            // Copy nonlinear expression
            if(C->properties.hasNonlinearExpression)
                std::dynamic_pointer_cast<NonlinearConstraint>(destinationConstraint)
                    ->add(copyNonlinearExpression(
                        std::dynamic_pointer_cast<NonlinearConstraint>(C)->nonlinearExpression.get(),
                        destinationProblem));
        }

        destinationProblem->add(std::move(destinationConstraint));
    }

    // Copy SOS
    for(auto& S : this->specialOrderedSets)
    {
        auto SOS = std::make_shared<SpecialOrderedSet>();
        SOS->type = S->type;
        SOS->weights = S->weights;

        for(auto& VAR : S->variables)
            SOS->variables.push_back(destinationProblem->getVariable(VAR->index));

        destinationProblem->add(std::move(SOS));
    }

    destinationProblem->updateProperties();
    destinationProblem->finalize();

    return (destinationProblem);
}

void Problem::augmentAuxiliaryVariableValues(VectorDouble& point)
{
    auto originalLength = point.size();

    if(!this->properties.isReformulated)
        return;

    assert(point.size() == this->properties.numberOfVariables - this->properties.numberOfAuxiliaryVariables);

    for(auto& V : this->auxiliaryVariables)
    {
        double value = V->calculate(point);
        point.push_back(value); // Need to add the values of the auxiliary variables in case these are needed by
                                // subsequent aux. variables
    }

    if(this->auxiliaryObjectiveVariable)
    {
        double value = (this->objectiveFunction->properties.isMinimize)
            ? this->auxiliaryObjectiveVariable->calculate(point)
            : -1.0 * this->auxiliaryObjectiveVariable->calculate(point);

        point.push_back(value);
    }

    if(this->antiEpigraphObjectiveVariable)
        point.at(this->antiEpigraphObjectiveVariable->index) = this->objectiveFunction->calculateValue(point);

    assert(point.size() == this->properties.numberOfVariables);

    for(auto& PT : point)
    {
        assert(PT != NAN);
    }

    return;
}
} // namespace SHOT<|MERGE_RESOLUTION|>--- conflicted
+++ resolved
@@ -2197,13 +2197,7 @@
     {
         stream << "\nspecial ordered sets:\n";
 
-<<<<<<< HEAD
         for(auto& S : problem.specialOrderedSets)
-=======
-        stream << (S->type == E_SOSType::One ? "SOS1: " : "SOS2: ");
-
-        for(size_t i = 0; i < S->variables.size(); i++)
->>>>>>> 2083800b
         {
             bool hasWeights = (S->weights.size() > 0);
 
