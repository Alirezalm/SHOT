--- conflicted
+++ resolved
@@ -29,6 +29,12 @@
     try
     {
         IpoptNLPSolver->osinstance = NLPProblem->getProblemInstance();
+
+        // Needed to fix bugs in OSInstance
+        std::string osil = env->model->getOSiLFromProblemInstance(NLPProblem->getProblemInstance());
+        IpoptNLPSolver->osinstance = env->model->getProblemInstanceFromOSiL(osil);
+        IpoptNLPSolver->osinstance->getJacobianSparsityPattern();
+
         updateSettings();
 
         std::string solStatus;
@@ -138,11 +144,7 @@
     return (value);
 }
 
-<<<<<<< HEAD
 void NLPSolverIpoptBase::setStartingPoint(VectorInteger variableIndexes, VectorDouble variableValues)
-=======
-void NLPSolverIpoptBase::setStartingPoint(std::vector<int> variableIndexes, DoubleVector variableValues)
->>>>>>> 3e634419
 {
     startingPointVariableIndexes = variableIndexes;
     startingPointVariableValues = variableValues;
@@ -229,20 +231,12 @@
     return (NLPProblem->getNonlinearObjectiveVariableIdx());
 }
 
-<<<<<<< HEAD
 VectorDouble NLPSolverIpoptBase::getCurrentVariableLowerBounds()
-=======
-DoubleVector NLPSolverIpoptBase::getCurrentVariableLowerBounds()
->>>>>>> 3e634419
 {
     return (NLPProblem->getVariableLowerBounds());
 }
 
-<<<<<<< HEAD
 VectorDouble NLPSolverIpoptBase::getCurrentVariableUpperBounds()
-=======
-DoubleVector NLPSolverIpoptBase::getCurrentVariableUpperBounds()
->>>>>>> 3e634419
 {
     return (NLPProblem->getVariableUpperBounds());
 }
@@ -263,17 +257,10 @@
     delete osOption;
 }
 
-<<<<<<< HEAD
 VectorDouble NLPSolverIpoptBase::getSolution()
 {
     int numVar = NLPProblem->getNumberOfVariables();
     VectorDouble tmpPoint(numVar);
-=======
-DoubleVector NLPSolverIpoptBase::getSolution()
-{
-    int numVar = NLPProblem->getNumberOfVariables();
-    DoubleVector tmpPoint(numVar);
->>>>>>> 3e634419
 
     for (int i = 0; i < numVar; i++)
     {
@@ -382,11 +369,7 @@
     setSolverSpecificInitialSettings();
 }
 
-<<<<<<< HEAD
 void NLPSolverIpoptBase::fixVariables(VectorInteger variableIndexes, VectorDouble variableValues)
-=======
-void NLPSolverIpoptBase::fixVariables(std::vector<int> variableIndexes, DoubleVector variableValues)
->>>>>>> 3e634419
 {
 
     fixedVariableIndexes = variableIndexes;
