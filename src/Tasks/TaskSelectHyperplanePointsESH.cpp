/**
   The Supporting Hyperplane Optimization Toolkit (SHOT).

   @author Andreas Lundell, Åbo Akademi University

   @section LICENSE
   This software is licensed under the Eclipse Public License 2.0.
   Please see the README and LICENSE files for more information.
*/

#include "TaskSelectHyperplanePointsESH.h"

#include "../DualSolver.h"
#include "../MIPSolver/IMIPSolver.h"
#include "../Output.h"
#include "../Results.h"
#include "../Settings.h"
#include "../Utilities.h"
#include "../Timing.h"

#include "../Model/Problem.h"

#include "TaskSelectHyperplanePointsECP.h"
#include "../RootsearchMethod/IRootsearchMethod.h"

namespace SHOT
{

TaskSelectHyperplanePointsESH::TaskSelectHyperplanePointsESH(EnvironmentPtr envPtr) : TaskBase(envPtr)
{
    env->timing->startTimer("DualCutGenerationRootSearch");
    env->timing->stopTimer("DualCutGenerationRootSearch");
}

TaskSelectHyperplanePointsESH::~TaskSelectHyperplanePointsESH() = default;

void TaskSelectHyperplanePointsESH::run() { this->run(env->results->getPreviousIteration()->solutionPoints); }

void TaskSelectHyperplanePointsESH::run(std::vector<SolutionPoint> solPoints)
{
    if(env->reformulatedProblem->properties.numberOfNonlinearConstraints == 0)
        return;

    env->output->outputDebug("        Selecting separating hyperplanes using the ESH method:");

    env->timing->startTimer("DualCutGenerationRootSearch");

    if(env->dualSolver->interiorPts.size() == 0)
    {
        if(!tSelectHPPts)
            tSelectHPPts = std::make_unique<TaskSelectHyperplanePointsECP>(env);

        env->output->outputDebug("         Adding cutting plane since no interior point is known.");
        tSelectHPPts->run(solPoints);

        env->timing->stopTimer("DualCutGenerationRootSearch");
        return;
    }
    else if(env->solutionStatistics.numberOfIterationsWithDualStagnation > 2
        && env->reformulatedProblem->properties.convexity == E_ProblemConvexity::Convex)
    {
        if(!tSelectHPPts)
            tSelectHPPts = std::make_unique<TaskSelectHyperplanePointsECP>(env);

        env->output->outputDebug("         Adding cutting plane since the dual has stagnated.");
        tSelectHPPts->run(solPoints);

        env->timing->stopTimer("DualCutGenerationRootSearch");
        return;
    }

    int addedHyperplanes = 0;
    auto currIter = env->results->getCurrentIteration(); // The unsolved new iteration

    auto constraintSelectionFactor
        = env->settings->getSetting<double>("HyperplaneCuts.ConstraintSelectionFactor", "Dual");
    bool useUniqueConstraints = env->settings->getSetting<bool>("ESH.Rootsearch.UniqueConstraints", "Dual");

    int rootMaxIter = env->settings->getSetting<int>("Rootsearch.MaxIterations", "Subsolver");
    double rootTerminationTolerance = env->settings->getSetting<double>("Rootsearch.TerminationTolerance", "Subsolver");
    double rootActiveConstraintTolerance
        = env->settings->getSetting<double>("Rootsearch.ActiveConstraintTolerance", "Subsolver");
    int maxHyperplanesPerIter = env->settings->getSetting<int>("HyperplaneCuts.MaxPerIteration", "Dual");
    double rootsearchConstraintTolerance
        = env->settings->getSetting<double>("ESH.Rootsearch.ConstraintTolerance", "Dual");
    double constraintMaxSelectionFactor
        = env->settings->getSetting<double>("HyperplaneCuts.MaxConstraintFactor", "Dual");

    // Contains boolean array that indicates if a constraint has been added or not
    std::vector<bool> hyperplaneAddedToConstraint(
        env->reformulatedProblem->properties.numberOfNumericConstraints, false);

    std::vector<std::tuple<int, int, NumericConstraintValues>> selectedNumericValues;
    std::vector<std::tuple<int, int, NumericConstraintValues>> nonconvexSelectedNumericValues;

    bool useMaxFunction = env->settings->getSetting<bool>("ESH.Rootsearch.UseMaxFunction", "Dual");

    if(useMaxFunction)
        constraintSelectionFactor = 1.0;

    // First find the interior point - solution point - constraint combination that will be used for root search
    for(size_t i = 0; i < solPoints.size(); i++)
    {
        auto numericConstraintValues = env->reformulatedProblem->getFractionOfDeviatingNonlinearConstraints(
            solPoints.at(i).point, 0.0, constraintSelectionFactor);

<<<<<<< HEAD
        if(numericConstraintValues.size() == 0)
            continue;

        if(addedHyperplanes >= maxHyperplanesPerIter)
        {
            env->timing->stopTimer("DualCutGenerationRootSearch");
            break;
        }

        if(useMaxFunction)
        {
            for(size_t j = 0; j < env->dualSolver->interiorPts.size(); j++)
            {
                auto numericConstraintValuesConvex = NumericConstraintValues();
                auto numericConstraintValuesAll = NumericConstraintValues();
=======
        for(auto& NCV : numericConstraintValues)
        {
            for(size_t j = 0; j < env->dualSolver->interiorPts.size(); j++)
            {
                if(addedHyperplanes >= maxHyperplanesPerIter)
                {
                    env->output->outputDebug("        Not generating hyperplane using ESH: Max number already added.");
                    env->timing->stopTimer("DualCutGenerationRootSearch");
                    break;
                }

                // Do not add hyperplane if one has been added for this constraint already
                if(useUniqueConstraints && hyperplaneAddedToConstraint.at(NCV.constraint->index))
                {
                    env->output->outputDebug(
                        "        Not generating hyperplane using ESH: Hyperplane generated for constraint already.");
                    continue;
                }
>>>>>>> ca8512e7

                for(auto& NCV : numericConstraintValues)
                {
<<<<<<< HEAD
                    // Do not add hyperplane if there are numerical errors
                    if(std::isnan(NCV.error) || std::isnan(NCV.normalizedValue))
                        continue;

                    // Do not add hyperplane if less than this tolerance or negative
                    if(NCV.normalizedValue < rootsearchConstraintTolerance)
                        continue;

                    if(NCV.constraint->properties.convexity == E_Convexity::Convex)
                        numericConstraintValuesConvex.push_back(NCV);
                    else
                        numericConstraintValuesAll.push_back(NCV);
=======
                    env->output->outputDebug("        Not generating hyperplane using ESH: Numerical error.");
                    continue;
>>>>>>> ca8512e7
                }

                if(numericConstraintValuesConvex.size() > 0)
                {
<<<<<<< HEAD
                    selectedNumericValues.emplace_back(i, j, numericConstraintValuesConvex);
                }

                if(numericConstraintValuesAll.size() > 0)
                    nonconvexSelectedNumericValues.emplace_back(i, j, numericConstraintValuesAll);
            }
        }
        else
=======
                    env->output->outputDebug(
                        "        Not generating hyperplane using ESH: Rootsearch tolerance reached.");
                    continue;
                }

                // Do not add hyperplane if constraint value is much less than largest
                if(NCV.error < constraintMaxSelectionFactor * numericConstraintValues.at(0).error)
                {
                    env->output->outputDebug(
                        "        Not generating hyperplane using ESH: Constraint value much smaller than largest.");
                    continue;
                }

                if(NCV.constraint->properties.convexity != E_Convexity::Convex)
                {
                    nonconvexSelectedNumericValues.emplace_back(i, j, NCV);
                    continue;
                }

                selectedNumericValues.emplace_back(i, j, NCV);
            }
        }
    }

    for(auto& values : selectedNumericValues)
    {
        int i = std::get<0>(values);
        int j = std::get<1>(values);
        auto NCV = std::get<2>(values);

        VectorDouble externalPoint;
        VectorDouble internalPoint;

        std::vector<NumericConstraint*> currentConstraint;
        currentConstraint.push_back(std::dynamic_pointer_cast<NumericConstraint>(NCV.constraint).get());

        try
        {
            env->timing->startTimer("DualCutGenerationRootSearch");
            auto xNewc
                = env->rootsearchMethod->findZero(env->dualSolver->interiorPts.at(j)->point, solPoints.at(i).point,
                    rootMaxIter, rootTerminationTolerance, rootActiveConstraintTolerance, currentConstraint, true);

            env->timing->stopTimer("DualCutGenerationRootSearch");
            internalPoint = xNewc.first;
            externalPoint = xNewc.second;
        }
        catch(std::exception&)
        {
            env->timing->stopTimer("DualCutGenerationRootSearch");
            externalPoint = solPoints.at(i).point;

            env->output->outputDebug("         Cannot find solution with rootsearch, using solution point instead.");
        }

        auto externalConstraintValue = NCV.constraint->calculateNumericValue(externalPoint);

        if(externalConstraintValue.normalizedValue >= 0)
>>>>>>> ca8512e7
        {
            for(size_t j = 0; j < env->dualSolver->interiorPts.size(); j++)
            {
                for(auto& NCV : numericConstraintValues)
                {
                    // Do not add hyperplane if one has been added for this constraint already
                    if(useUniqueConstraints && hyperplaneAddedToConstraint.at(NCV.constraint->index))
                        continue;

                    // Do not add hyperplane if there are numerical errors
                    if(std::isnan(NCV.error) || std::isnan(NCV.normalizedValue))
                        continue;

                    // Do not add hyperplane if less than this tolerance or negative
                    if(NCV.normalizedValue < rootsearchConstraintTolerance)
                        continue;

                    // Do not add hyperplane if constraint value is much less than largest
                    if(NCV.error < constraintMaxSelectionFactor * numericConstraintValues.at(0).error)
                        continue;

                    if(NCV.constraint->properties.convexity != E_Convexity::Convex)
                    {
                        auto numericConstraintValues = NumericConstraintValues();
                        numericConstraintValues.push_back(NCV);
                        nonconvexSelectedNumericValues.emplace_back(i, j, numericConstraintValues);
                        continue;
                    }

                    auto numericConstraintValues = NumericConstraintValues();
                    numericConstraintValues.push_back(NCV);
                    selectedNumericValues.emplace_back(i, j, numericConstraintValues);
                }
            }
        }
    }

    // First try to do root search on convex constraints only
    for(auto& values : selectedNumericValues)
    {
        int solutionPtIndex = std::get<0>(values);
        int interiorPtIndex = std::get<1>(values);

        if(addedHyperplanes > maxHyperplanesPerIter)
            break;

        if(useMaxFunction)
        {
            VectorDouble externalPoint;
            VectorDouble internalPoint;

            std::vector<NumericConstraint*> currentConstraints;

            for(auto& NCV : std::get<2>(values))
                currentConstraints.push_back(NCV.constraint.get());

            try
            {
                env->timing->startTimer("DualCutGenerationRootSearch");
                auto xNewc = env->rootsearchMethod->findZero(env->dualSolver->interiorPts.at(interiorPtIndex)->point,
                    solPoints.at(solutionPtIndex).point, rootMaxIter, rootTerminationTolerance,
                    rootActiveConstraintTolerance, currentConstraints, true);

                env->timing->stopTimer("DualCutGenerationRootSearch");
                internalPoint = xNewc.first;
                externalPoint = xNewc.second;
            }
            catch(std::exception&)
            {
                env->timing->stopTimer("DualCutGenerationRootSearch");
                externalPoint = solPoints.at(solutionPtIndex).point;

                env->output->outputDebug(
                    "         Cannot find solution with rootsearch, using solution point instead.");
            }

            auto externalConstraintValue = env->reformulatedProblem->getMaxNumericConstraintValue(
                externalPoint, env->reformulatedProblem->nonlinearConstraints, 0.0);

            if(externalConstraintValue.normalizedValue >= 0)
            {
                double hash = Utilities::calculateHash(externalPoint);

                if(env->dualSolver->hasHyperplaneBeenAdded(hash, externalConstraintValue.constraint->index))
                {
                    env->output->outputDebug("         Hyperplane already added for constraint "
                        + std::to_string(externalConstraintValue.constraint->index) + " and hash "
                        + std::to_string(hash));
                    continue;
                }

                Hyperplane hyperplane;
                hyperplane.sourceConstraint = externalConstraintValue.constraint;
                hyperplane.sourceConstraintIndex = externalConstraintValue.constraint->index;
                hyperplane.generatedPoint = externalPoint;
                hyperplane.isSourceConvex = true; // Only convex constraints used so far

                if(solPoints.at(solutionPtIndex).isRelaxedPoint)
                {
                    hyperplane.source = E_HyperplaneSource::MIPCallbackRelaxed;
                }
                else if(solutionPtIndex == 0 && currIter->isMIP())
                {
                    hyperplane.source = E_HyperplaneSource::MIPOptimalRootsearch;
                }
                else if(currIter->isMIP())
                {
                    hyperplane.source = E_HyperplaneSource::MIPSolutionPoolRootsearch;
                }
                else
                {
                    hyperplane.source = E_HyperplaneSource::LPRelaxedRootsearch;
                }

                env->dualSolver->addHyperplane(hyperplane);

                hyperplaneAddedToConstraint.at(externalConstraintValue.constraint->index) = true;

                env->output->outputDebug("         Added hyperplane to waiting list with deviation: "
                    + Utilities::toString(externalConstraintValue.error));

                hyperplane.generatedPoint.clear();

                addedHyperplanes++;
            }
            else
            {
                env->output->outputDebug("         Could not add hyperplane to waiting list since constraint value is "
                    + std::to_string(externalConstraintValue.normalizedValue));
            }
        }
        else
        {
            for(auto& NCV : std::get<2>(values))
            {
                if(NCV.error <= 0.0)
                    continue;

                VectorDouble externalPoint;
                VectorDouble internalPoint;

                std::vector<NumericConstraint*> currentConstraint;
                currentConstraint.push_back(std::dynamic_pointer_cast<NumericConstraint>(NCV.constraint).get());

                try
                {
                    env->timing->startTimer("DualCutGenerationRootSearch");
                    auto xNewc = env->rootsearchMethod->findZero(
                        env->dualSolver->interiorPts.at(interiorPtIndex)->point, solPoints.at(solutionPtIndex).point,
                        rootMaxIter, rootTerminationTolerance, rootActiveConstraintTolerance, currentConstraint, true);

                    env->timing->stopTimer("DualCutGenerationRootSearch");
                    internalPoint = xNewc.first;
                    externalPoint = xNewc.second;
                }
                catch(std::exception&)
                {
                    env->timing->stopTimer("DualCutGenerationRootSearch");
                    externalPoint = solPoints.at(solutionPtIndex).point;

                    env->output->outputDebug(
                        "         Cannot find solution with rootsearch, using solution point instead.");
                }

                auto externalConstraintValue = NCV.constraint->calculateNumericValue(externalPoint);

                if(externalConstraintValue.normalizedValue >= 0)
                {
                    double hash = Utilities::calculateHash(externalPoint);

                    if(env->dualSolver->hasHyperplaneBeenAdded(hash, externalConstraintValue.constraint->index))
                    {
                        env->output->outputDebug("         Hyperplane already added for constraint "
                            + std::to_string(externalConstraintValue.constraint->index) + " and hash "
                            + std::to_string(hash));
                        continue;
                    }

                    Hyperplane hyperplane;
                    hyperplane.sourceConstraint = externalConstraintValue.constraint;
                    hyperplane.sourceConstraintIndex = externalConstraintValue.constraint->index;
                    hyperplane.generatedPoint = externalPoint;
                    hyperplane.isSourceConvex
                        = (externalConstraintValue.constraint->properties.convexity <= E_Convexity::Convex);

                    if(solPoints.at(solutionPtIndex).isRelaxedPoint)
                    {
                        hyperplane.source = E_HyperplaneSource::MIPCallbackRelaxed;
                    }
                    else if(solutionPtIndex == 0 && currIter->isMIP())
                    {
                        hyperplane.source = E_HyperplaneSource::MIPOptimalRootsearch;
                    }
                    else if(currIter->isMIP())
                    {
                        hyperplane.source = E_HyperplaneSource::MIPSolutionPoolRootsearch;
                    }
                    else
                    {
                        hyperplane.source = E_HyperplaneSource::LPRelaxedRootsearch;
                    }

                    env->dualSolver->addHyperplane(hyperplane);

                    hyperplaneAddedToConstraint.at(externalConstraintValue.constraint->index) = true;

                    env->output->outputDebug("         Added hyperplane to waiting list with deviation: "
                        + Utilities::toString(externalConstraintValue.error));

                    hyperplane.generatedPoint.clear();

                    addedHyperplanes++;
                }
                else
                {
                    env->output->outputDebug(
                        "         Could not add hyperplane to waiting list since constraint value is "
                        + std::to_string(externalConstraintValue.normalizedValue));
                }
            }
        }
    }

    std::vector<std::pair<Hyperplane, double>> hyperplanesCuttingAwayPrimals;

    // If no hyperplanes added, do rootsearch also on nonconvex constraints
    if(addedHyperplanes == 0 && nonconvexSelectedNumericValues.size() > 0)
    {
        env->output->outputDebug("         Could not add hyperplane for convex constraints");

        for(auto& values : nonconvexSelectedNumericValues)
        {
            int solutionPtIndex = std::get<0>(values);
            int interiorPtIndex = std::get<1>(values);

            if(addedHyperplanes > maxHyperplanesPerIter)
                break;

            if(useMaxFunction)
            {
                VectorDouble externalPoint;
                VectorDouble internalPoint;

                std::vector<NumericConstraint*> currentConstraints;

                for(auto& NCV : std::get<2>(values))
                    currentConstraints.push_back(NCV.constraint.get());

                try
                {
                    env->timing->startTimer("DualCutGenerationRootSearch");
                    auto xNewc = env->rootsearchMethod->findZero(
                        env->dualSolver->interiorPts.at(interiorPtIndex)->point, solPoints.at(solutionPtIndex).point,
                        rootMaxIter, rootTerminationTolerance, rootActiveConstraintTolerance, currentConstraints, true);

                    env->timing->stopTimer("DualCutGenerationRootSearch");
                    internalPoint = xNewc.first;
                    externalPoint = xNewc.second;
                }
                catch(std::exception&)
                {
                    env->timing->stopTimer("DualCutGenerationRootSearch");
                    externalPoint = solPoints.at(solutionPtIndex).point;

                    env->output->outputDebug(
                        "         Cannot find solution with rootsearch, using solution point instead.");
                }

                auto externalConstraintValue = env->reformulatedProblem->getMaxNumericConstraintValue(
                    externalPoint, env->reformulatedProblem->nonlinearConstraints, 0.0);

                if(externalConstraintValue.normalizedValue >= 0)
                {
                    double hash = Utilities::calculateHash(externalPoint);

                    if(env->dualSolver->hasHyperplaneBeenAdded(hash, externalConstraintValue.constraint->index))
                    {
                        env->output->outputDebug("         Hyperplane already added for constraint "
                            + std::to_string(externalConstraintValue.constraint->index) + " and hash "
                            + std::to_string(hash));
                        continue;
                    }

                    Hyperplane hyperplane;
                    hyperplane.sourceConstraint = externalConstraintValue.constraint;
                    hyperplane.sourceConstraintIndex = externalConstraintValue.constraint->index;
                    hyperplane.generatedPoint = externalPoint;
                    hyperplane.isSourceConvex
                        = (externalConstraintValue.constraint->properties.convexity == E_Convexity::Convex);

                    if(solPoints.at(solutionPtIndex).isRelaxedPoint)
                    {
                        hyperplane.source = E_HyperplaneSource::MIPCallbackRelaxed;
                    }
                    else if(solutionPtIndex == 0 && currIter->isMIP())
                    {
                        hyperplane.source = E_HyperplaneSource::MIPOptimalRootsearch;
                    }
                    else if(currIter->isMIP())
                    {
                        hyperplane.source = E_HyperplaneSource::MIPSolutionPoolRootsearch;
                    }
                    else
                    {
                        hyperplane.source = E_HyperplaneSource::LPRelaxedRootsearch;
                    }

                    env->output->outputDebug("         Added hyperplane to waiting list with deviation: "
                        + Utilities::toString(externalConstraintValue.error));

                    bool cutsAwayPrimalSolution = false;

                    for(auto& P : env->results->primalSolutions)
                    {
                        if(auto terms = env->dualSolver->MIPSolver->createHyperplaneTerms(hyperplane))
                        {
                            double constraintValue = terms->second;

                            for(auto& T : terms->first)
                            {
                                constraintValue += T.second * P.point[T.first];
                            }

                            if(constraintValue > 0)
                            {
                                cutsAwayPrimalSolution = true;
                                hyperplanesCuttingAwayPrimals.emplace_back(hyperplane, constraintValue);
                                break;
                            }
                        }
                    }

                    if(!cutsAwayPrimalSolution)
                    {
                        env->dualSolver->addHyperplane(hyperplane);
                        hyperplaneAddedToConstraint.at(externalConstraintValue.constraint->index) = true;
                        addedHyperplanes++;
                    }

                    hyperplane.generatedPoint.clear();

                    addedHyperplanes++;
                }
                else
                {
                    env->output->outputDebug(
                        "         Could not add hyperplane to waiting list since constraint value is "
                        + std::to_string(externalConstraintValue.normalizedValue));
                }
            }
            else
            {
                for(auto& NCV : std::get<2>(values))
                {
                    if(NCV.error <= 0.0)
                        continue;

                    VectorDouble externalPoint;
                    VectorDouble internalPoint;

                    std::vector<NumericConstraint*> currentConstraint;
                    currentConstraint.push_back(std::dynamic_pointer_cast<NumericConstraint>(NCV.constraint).get());

                    try
                    {
                        env->timing->startTimer("DualCutGenerationRootSearch");
                        auto xNewc
                            = env->rootsearchMethod->findZero(env->dualSolver->interiorPts.at(interiorPtIndex)->point,
                                solPoints.at(solutionPtIndex).point, rootMaxIter, rootTerminationTolerance,
                                rootActiveConstraintTolerance, currentConstraint, true);

                        env->timing->stopTimer("DualCutGenerationRootSearch");
                        internalPoint = xNewc.first;
                        externalPoint = xNewc.second;
                    }
                    catch(std::exception&)
                    {
                        env->timing->stopTimer("DualCutGenerationRootSearch");
                        externalPoint = solPoints.at(solutionPtIndex).point;

                        env->output->outputDebug(
                            "         Cannot find solution with rootsearch, using solution point instead.");
                    }

                    auto externalConstraintValue = NCV.constraint->calculateNumericValue(externalPoint);

                    if(externalConstraintValue.normalizedValue >= 0)
                    {
                        double hash = Utilities::calculateHash(externalPoint);

                        if(env->dualSolver->hasHyperplaneBeenAdded(hash, externalConstraintValue.constraint->index))
                        {
                            env->output->outputTrace("         Hyperplane already added for constraint "
                                + std::to_string(externalConstraintValue.constraint->index) + " and hash "
                                + std::to_string(hash));
                            continue;
                        }

                        Hyperplane hyperplane;
                        hyperplane.sourceConstraint = externalConstraintValue.constraint;
                        hyperplane.sourceConstraintIndex = externalConstraintValue.constraint->index;
                        hyperplane.generatedPoint = externalPoint;
                        hyperplane.isSourceConvex = (NCV.constraint->properties.convexity <= E_Convexity::Convex);

                        if(solPoints.at(solutionPtIndex).isRelaxedPoint)
                        {
                            hyperplane.source = E_HyperplaneSource::MIPCallbackRelaxed;
                        }
                        else if(solutionPtIndex == 0 && currIter->isMIP())
                        {
                            hyperplane.source = E_HyperplaneSource::MIPOptimalRootsearch;
                        }
                        else if(currIter->isMIP())
                        {
                            hyperplane.source = E_HyperplaneSource::MIPSolutionPoolRootsearch;
                        }
                        else
                        {
                            hyperplane.source = E_HyperplaneSource::LPRelaxedRootsearch;
                        }

                        env->output->outputDebug("         Added hyperplane to waiting list with deviation: "
                            + Utilities::toString(externalConstraintValue.error));

                        bool cutsAwayPrimalSolution = false;

                        for(auto& P : env->results->primalSolutions)
                        {
                            if(auto terms = env->dualSolver->MIPSolver->createHyperplaneTerms(hyperplane))
                            {
                                double constraintValue = terms->second;

                                for(auto& T : terms->first)
                                {
                                    constraintValue += T.second * P.point[T.first];
                                }

                                if(constraintValue > 0)
                                {
                                    cutsAwayPrimalSolution = true;
                                    hyperplanesCuttingAwayPrimals.emplace_back(hyperplane, constraintValue);
                                    break;
                                }
                            }
                        }

                        if(!cutsAwayPrimalSolution)
                        {
                            env->dualSolver->addHyperplane(hyperplane);
                            hyperplaneAddedToConstraint.at(NCV.constraint->index) = true;
                            addedHyperplanes++;
                        }
                    }
                    else
                    {
                        env->output->outputDebug(
                            "         Could not add hyperplane to waiting list since constraint value is "
                            + std::to_string(externalConstraintValue.normalizedValue));
                    }
                }
            }
        }
    }

    // Finally also add the hyperplanes cutting away primal solutions
    if(addedHyperplanes == 0 && hyperplanesCuttingAwayPrimals.size() > 0)
    {
        env->output->outputDebug("         Adding hyperplanes that cut away primal solutions");

        std::sort(hyperplanesCuttingAwayPrimals.begin(), hyperplanesCuttingAwayPrimals.end(),
            [](const auto& element1, const auto& element2) { return (element1.second < element2.second); });

        for(auto& HP : hyperplanesCuttingAwayPrimals)
        {
            double hash = Utilities::calculateHash(HP.first.generatedPoint);

            if(env->dualSolver->hasHyperplaneBeenAdded(hash, HP.first.sourceConstraintIndex))
            {
                env->output->outputTrace("         Hyperplane already added for constraint "
                    + std::to_string(HP.first.sourceConstraintIndex) + " and hash " + std::to_string(hash));
                continue;
            }

            env->dualSolver->addHyperplane(HP.first);
            hyperplaneAddedToConstraint.at(HP.first.sourceConstraint->index) = true;
            addedHyperplanes++;
            env->output->outputDebug(fmt::format("         Selected hyperplane cut for constraint {} that cuts away "
                                                 "previous primal solution with error {}",
                HP.first.sourceConstraint->index, HP.second));

            addedHyperplanes++;

            if(addedHyperplanes > maxHyperplanesPerIter)
                break;
        }
    }

    if(addedHyperplanes == 0)
    {
        env->output->outputDebug("         All nonlinear constraints fulfilled, so no constraint cuts added.");
    }

    env->timing->stopTimer("DualCutGenerationRootSearch");
}

std::string TaskSelectHyperplanePointsESH::getType()
{
    std::string type = typeid(this).name();
    return (type);
}
} // namespace SHOT<|MERGE_RESOLUTION|>--- conflicted
+++ resolved
@@ -104,12 +104,12 @@
         auto numericConstraintValues = env->reformulatedProblem->getFractionOfDeviatingNonlinearConstraints(
             solPoints.at(i).point, 0.0, constraintSelectionFactor);
 
-<<<<<<< HEAD
         if(numericConstraintValues.size() == 0)
             continue;
 
         if(addedHyperplanes >= maxHyperplanesPerIter)
         {
+            env->output->outputDebug("        Not generating hyperplane using ESH: Max number already added.");         
             env->timing->stopTimer("DualCutGenerationRootSearch");
             break;
         }
@@ -120,30 +120,9 @@
             {
                 auto numericConstraintValuesConvex = NumericConstraintValues();
                 auto numericConstraintValuesAll = NumericConstraintValues();
-=======
-        for(auto& NCV : numericConstraintValues)
-        {
-            for(size_t j = 0; j < env->dualSolver->interiorPts.size(); j++)
-            {
-                if(addedHyperplanes >= maxHyperplanesPerIter)
-                {
-                    env->output->outputDebug("        Not generating hyperplane using ESH: Max number already added.");
-                    env->timing->stopTimer("DualCutGenerationRootSearch");
-                    break;
-                }
-
-                // Do not add hyperplane if one has been added for this constraint already
-                if(useUniqueConstraints && hyperplaneAddedToConstraint.at(NCV.constraint->index))
-                {
-                    env->output->outputDebug(
-                        "        Not generating hyperplane using ESH: Hyperplane generated for constraint already.");
-                    continue;
-                }
->>>>>>> ca8512e7
 
                 for(auto& NCV : numericConstraintValues)
                 {
-<<<<<<< HEAD
                     // Do not add hyperplane if there are numerical errors
                     if(std::isnan(NCV.error) || std::isnan(NCV.normalizedValue))
                         continue;
@@ -156,15 +135,14 @@
                         numericConstraintValuesConvex.push_back(NCV);
                     else
                         numericConstraintValuesAll.push_back(NCV);
-=======
+
                     env->output->outputDebug("        Not generating hyperplane using ESH: Numerical error.");
                     continue;
->>>>>>> ca8512e7
+
                 }
 
                 if(numericConstraintValuesConvex.size() > 0)
                 {
-<<<<<<< HEAD
                     selectedNumericValues.emplace_back(i, j, numericConstraintValuesConvex);
                 }
 
@@ -173,66 +151,6 @@
             }
         }
         else
-=======
-                    env->output->outputDebug(
-                        "        Not generating hyperplane using ESH: Rootsearch tolerance reached.");
-                    continue;
-                }
-
-                // Do not add hyperplane if constraint value is much less than largest
-                if(NCV.error < constraintMaxSelectionFactor * numericConstraintValues.at(0).error)
-                {
-                    env->output->outputDebug(
-                        "        Not generating hyperplane using ESH: Constraint value much smaller than largest.");
-                    continue;
-                }
-
-                if(NCV.constraint->properties.convexity != E_Convexity::Convex)
-                {
-                    nonconvexSelectedNumericValues.emplace_back(i, j, NCV);
-                    continue;
-                }
-
-                selectedNumericValues.emplace_back(i, j, NCV);
-            }
-        }
-    }
-
-    for(auto& values : selectedNumericValues)
-    {
-        int i = std::get<0>(values);
-        int j = std::get<1>(values);
-        auto NCV = std::get<2>(values);
-
-        VectorDouble externalPoint;
-        VectorDouble internalPoint;
-
-        std::vector<NumericConstraint*> currentConstraint;
-        currentConstraint.push_back(std::dynamic_pointer_cast<NumericConstraint>(NCV.constraint).get());
-
-        try
-        {
-            env->timing->startTimer("DualCutGenerationRootSearch");
-            auto xNewc
-                = env->rootsearchMethod->findZero(env->dualSolver->interiorPts.at(j)->point, solPoints.at(i).point,
-                    rootMaxIter, rootTerminationTolerance, rootActiveConstraintTolerance, currentConstraint, true);
-
-            env->timing->stopTimer("DualCutGenerationRootSearch");
-            internalPoint = xNewc.first;
-            externalPoint = xNewc.second;
-        }
-        catch(std::exception&)
-        {
-            env->timing->stopTimer("DualCutGenerationRootSearch");
-            externalPoint = solPoints.at(i).point;
-
-            env->output->outputDebug("         Cannot find solution with rootsearch, using solution point instead.");
-        }
-
-        auto externalConstraintValue = NCV.constraint->calculateNumericValue(externalPoint);
-
-        if(externalConstraintValue.normalizedValue >= 0)
->>>>>>> ca8512e7
         {
             for(size_t j = 0; j < env->dualSolver->interiorPts.size(); j++)
             {
@@ -240,19 +158,33 @@
                 {
                     // Do not add hyperplane if one has been added for this constraint already
                     if(useUniqueConstraints && hyperplaneAddedToConstraint.at(NCV.constraint->index))
-                        continue;
-
+                    {
+                        env->output->outputDebug("        Not generating hyperplane using ESH: Hyperplane generated for constraint already.");
+                        continue;
+                    }
+                  
                     // Do not add hyperplane if there are numerical errors
                     if(std::isnan(NCV.error) || std::isnan(NCV.normalizedValue))
-                        continue;
+                    {
+                        env->output->outputDebug(" Not generating hyperplane using ESH: Numerical error.");
+                        continue;
+                    }
 
                     // Do not add hyperplane if less than this tolerance or negative
                     if(NCV.normalizedValue < rootsearchConstraintTolerance)
-                        continue;
+                    {
+                        env->output->outputDebug(
+                             "        Not generating hyperplane using ESH: Rootsearch tolerance reached.");
+                        continue;
+                    }
 
                     // Do not add hyperplane if constraint value is much less than largest
                     if(NCV.error < constraintMaxSelectionFactor * numericConstraintValues.at(0).error)
-                        continue;
+                    {
+                        env->output->outputDebug(
+                            "        Not generating hyperplane using ESH: Constraint value much smaller than largest.");          
+                        continue;
+                    }
 
                     if(NCV.constraint->properties.convexity != E_Convexity::Convex)
                     {
